--- conflicted
+++ resolved
@@ -574,11 +574,7 @@
     if (info != null) {
       info.registerMetricName(name);
     }
-<<<<<<< HEAD
-    return registry(registry).meter(name);
-=======
     return registry(registry).meter(name, meterSupplier);
->>>>>>> b803ac26
   }
 
   /**
@@ -594,11 +590,7 @@
     if (info != null) {
       info.registerMetricName(name);
     }
-<<<<<<< HEAD
-    return registry(registry).timer(name);
-=======
     return registry(registry).timer(name, timerSupplier);
->>>>>>> b803ac26
   }
 
   /**
@@ -614,11 +606,7 @@
     if (info != null) {
       info.registerMetricName(name);
     }
-<<<<<<< HEAD
-    return registry(registry).counter(name);
-=======
     return registry(registry).counter(name, counterSupplier);
->>>>>>> b803ac26
   }
 
   /**
@@ -634,11 +622,7 @@
     if (info != null) {
       info.registerMetricName(name);
     }
-<<<<<<< HEAD
-    return registry(registry).histogram(name);
-=======
     return registry(registry).histogram(name, histogramSupplier);
->>>>>>> b803ac26
   }
 
   /**
