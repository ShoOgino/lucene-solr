--- conflicted
+++ resolved
@@ -606,14 +606,9 @@
     assertJQ(req("df", "syn", "q", "wi fi", "sow", "true")
         , "/response/numFound==0"
     );
-<<<<<<< HEAD
-    assertJQ(req("df", "syn", "q", "wi fi") // default sow=true
-        , "/response/numFound==0"
-=======
     assertJQ(req("df", "syn", "q", "wi fi") // default sow=false
         , "/response/numFound==1"
         , "/response/docs/[0]/id=='20'"
->>>>>>> b803ac26
     );
 
     assertJQ(req("df", "syn", "q", "{!lucene sow=false}wi fi")
@@ -624,14 +619,9 @@
         , "/response/numFound==0"
     );
 
-<<<<<<< HEAD
-    assertJQ(req("df", "syn", "q", "{!lucene}wi fi") // default sow=true
-        , "/response/numFound==0"
-=======
     assertJQ(req("df", "syn", "q", "{!lucene}wi fi") // default sow=false
         , "/response/numFound==1"
         , "/response/docs/[0]/id=='20'"
->>>>>>> b803ac26
     );
   }
 
@@ -679,22 +669,6 @@
         , "/response/numFound==0"
     );
 
-<<<<<<< HEAD
-    assertJQ(req("df", "syn", "q", "wi fi") // default sow=true
-        , "/response/numFound==0"
-    );
-    assertJQ(req("df", "syn", "q", "wi /* foo */ fi") // default sow=true
-        , "/response/numFound==0"
-    );
-    assertJQ(req("df", "syn", "q", "wi /* foo */ /* bar */ fi") // default sow=true
-        , "/response/numFound==0"
-    );
-    assertJQ(req("df", "syn", "q", "/* foo */ wi fi /* bar */") // default sow=true
-        , "/response/numFound==0"
-    );
-    assertJQ(req("df", "syn", "q", "/* foo */ wi /* bar */ fi /* baz */") // default sow=true
-        , "/response/numFound==0"
-=======
     assertJQ(req("df", "syn", "q", "wi fi") // default sow=false
         , "/response/numFound==1"
         , "/response/docs/[0]/id=='20'"
@@ -714,7 +688,6 @@
     assertJQ(req("df", "syn", "q", " /* foo */ wi /* bar */ fi /* baz */") // default sow=false
         , "/response/numFound==1"
         , "/response/docs/[0]/id=='20'"
->>>>>>> b803ac26
     );
 
 
@@ -755,22 +728,6 @@
         , "/response/numFound==0"
     );
 
-<<<<<<< HEAD
-    assertJQ(req("df", "syn", "q", "{!lucene}wi fi") // default sow=true
-        , "/response/numFound==0"
-    );
-    assertJQ(req("df", "syn", "q", "{!lucene}wi /* foo */ fi") // default sow=true
-        , "/response/numFound==0"
-    );
-    assertJQ(req("df", "syn", "q", "{!lucene}wi /* foo */ /* bar */ fi") // default sow=true
-        , "/response/numFound==0"
-    );
-    assertJQ(req("df", "syn", "q", "{!lucene}/* foo */ wi fi /* bar */") // default sow=true
-        , "/response/numFound==0"
-    );
-    assertJQ(req("df", "syn", "q", "{!lucene}/* foo */ wi /* bar */ fi /* baz */") // default sow=true
-        , "/response/numFound==0"
-=======
     assertJQ(req("df", "syn", "q", "{!lucene}wi fi") // default sow=false
         , "/response/numFound==1"
         , "/response/docs/[0]/id=='20'"
@@ -790,7 +747,6 @@
     assertJQ(req("df", "syn", "q", "{!lucene}/* foo */ wi /* bar */ fi /* baz */") // default sow=false
         , "/response/numFound==1"
         , "/response/docs/[0]/id=='20'"
->>>>>>> b803ac26
     );
   }
 
@@ -1046,20 +1002,6 @@
     //
     try (SolrQueryRequest req = req()) {
 
-<<<<<<< HEAD
-      QParser qParser = QParser.getParser("text:grackle", req); // "text" has autoGeneratePhraseQueries="true"
-      qParser.setParams(sowFalseParams);
-      Query q = qParser.getQuery();
-      assertEquals("text:\"crow blackbird\" text:grackl", q.toString());
-
-      for (SolrParams params : Arrays.asList(noSowParams, sowTrueParams)) {
-        qParser = QParser.getParser("text:grackle", req);
-        qParser.setParams(params);
-        q = qParser.getQuery();
-        assertEquals("spanOr([spanNear([text:crow, text:blackbird], 0, true), text:grackl])", q.toString());
-      }
-
-=======
       for (SolrParams params : Arrays.asList(noSowParams, sowFalseParams)) {
         QParser qParser = QParser.getParser("text:grackle", req); // "text" has autoGeneratePhraseQueries="true"
         qParser.setParams(sowFalseParams);
@@ -1072,7 +1014,6 @@
       Query q = qParser.getQuery();
       assertEquals("spanOr([spanNear([text:crow, text:blackbird], 0, true), text:grackl])", q.toString());
 
->>>>>>> b803ac26
       for (SolrParams params : Arrays.asList(noSowParams, sowTrueParams, sowFalseParams)) {
         qParser = QParser.getParser("text_sw:grackle", req); // "text_sw" doesn't specify autoGeneratePhraseQueries => default false
         qParser.setParams(params);
