--- conflicted
+++ resolved
@@ -654,12 +654,8 @@
                 " , f3:{${terms} type:terms, field:'${cat_s}', sort:'x desc', facet:{x:'unique(${where_s})'}  } " +
                 " , f4:{${terms} type:terms, field:'${cat_s}', sort:'x desc', facet:{x:'hll(${where_s})'}  } " +
                 " , f5:{${terms} type:terms, field:'${cat_s}', sort:'x desc', facet:{x:'variance(${num_d})'}  } " +
-<<<<<<< HEAD
-                "}"
-=======
                 " , f6:{type:terms, field:${num_d}, limit:1, sort:'x desc', facet:{x:'hll(${num_i})'}  } " +  // facet on a field that will cause hashing and exercise hll.resize on numeric field
             "}"
->>>>>>> b803ac26
         )
         , "facets=={ 'count':6, " +
             "  f1:{  'buckets':[{ val:'A', count:2, x:2.0 },  { val:'B', count:3, x:-9.0}]}" +
@@ -667,10 +663,7 @@
             ", f3:{  'buckets':[{ val:'A', count:2, x:2 },    { val:'B', count:3, x:2 }]} " +
             ", f4:{  'buckets':[{ val:'A', count:2, x:2 },    { val:'B', count:3, x:2 }]} " +
             ", f5:{  'buckets':[{ val:'B', count:3, x:74.6666666666666 },    { val:'A', count:2, x:1.0 }]} " +
-<<<<<<< HEAD
-=======
             ", f6:{  buckets:[{ val:-9.0, count:1, x:1 }]} " +
->>>>>>> b803ac26
             "}"
     );
 
