/*
 * Licensed to the Apache Software Foundation (ASF) under one or more
 * contributor license agreements.  See the NOTICE file distributed with
 * this work for additional information regarding copyright ownership.
 * The ASF licenses this file to You under the Apache License, Version 2.0
 * (the "License"); you may not use this file except in compliance with
 * the License.  You may obtain a copy of the License at
 *
 *     http://www.apache.org/licenses/LICENSE-2.0
 *
 * Unless required by applicable law or agreed to in writing, software
 * distributed under the License is distributed on an "AS IS" BASIS,
 * WITHOUT WARRANTIES OR CONDITIONS OF ANY KIND, either express or implied.
 * See the License for the specific language governing permissions and
 * limitations under the License.
 */
package org.apache.solr.cloud;

import java.io.File;
import java.util.List;

import org.apache.solr.SolrTestCaseJ4;
import org.apache.solr.client.solrj.embedded.JettySolrRunner;
import org.apache.solr.client.solrj.request.AbstractUpdateRequest;
import org.apache.solr.client.solrj.request.UpdateRequest;
import org.apache.solr.common.SolrInputDocument;
import org.apache.solr.common.cloud.Replica;
import org.junit.AfterClass;
import org.junit.BeforeClass;
import org.junit.Test;

// See SOLR-6640
@SolrTestCaseJ4.SuppressSSL
public class RecoveryAfterSoftCommitTest extends AbstractFullDistribZkTestBase {
  private static final int MAX_BUFFERED_DOCS = 2, ULOG_NUM_RECORDS_TO_KEEP = 2;
  private final boolean onlyLeaderIndexes = random().nextBoolean();
  public RecoveryAfterSoftCommitTest() {
    sliceCount = 1;
    fixShardCount(2);
  }

  @Override
<<<<<<< HEAD
  protected int getRealtimeReplicas() {
    return onlyLeaderIndexes? 1: -1;
=======
  protected boolean useTlogReplicas() {
    return onlyLeaderIndexes;
>>>>>>> b803ac26
  }

  @BeforeClass
  public static void beforeTests() {
    System.setProperty("solr.tests.maxBufferedDocs", String.valueOf(MAX_BUFFERED_DOCS));
    System.setProperty("solr.ulog.numRecordsToKeep", String.valueOf(ULOG_NUM_RECORDS_TO_KEEP));
    // avoid creating too many files, see SOLR-7421
    System.setProperty("useCompoundFile", "true");
  }

  @AfterClass
  public static void afterTest()  {
    System.clearProperty("solr.tests.maxBufferedDocs");
    System.clearProperty("solr.ulog.numRecordsToKeep");
    System.clearProperty("useCompoundFile");
  }

  /**
   * Overrides the parent implementation to install a SocketProxy in-front of the Jetty server.
   */
  @Override
  public JettySolrRunner createJetty(File solrHome, String dataDir,
                                     String shardList, String solrConfigOverride, String schemaOverride, Replica.Type replicaType)
      throws Exception
  {
    return createProxiedJetty(solrHome, dataDir, shardList, solrConfigOverride, schemaOverride, replicaType);
  }

  @Test
  public void test() throws Exception {
    waitForRecoveriesToFinish(DEFAULT_COLLECTION, true);
    // flush twice
    int i = 0;
    for (; i<MAX_BUFFERED_DOCS + 1; i++) {
      SolrInputDocument document = new SolrInputDocument();
      document.addField("id", String.valueOf(i));
      document.addField("a_t", "text_" + i);
      cloudClient.add(document);
    }

    // soft-commit so searchers are open on un-committed but flushed segment files
    AbstractUpdateRequest request = new UpdateRequest().setAction(AbstractUpdateRequest.ACTION.COMMIT, true, true, true);
    cloudClient.request(request);

    Replica notLeader = ensureAllReplicasAreActive(DEFAULT_COLLECTION, "shard1", 1, 2, 30).get(0);
    // ok, now introduce a network partition between the leader and the replica
    SocketProxy proxy = getProxyForReplica(notLeader);

    proxy.close();

    // add more than ULOG_NUM_RECORDS_TO_KEEP docs so that peer sync cannot be used for recovery
    int MAX_DOCS = 2 + MAX_BUFFERED_DOCS + ULOG_NUM_RECORDS_TO_KEEP;
    for (; i < MAX_DOCS; i++) {
      SolrInputDocument document = new SolrInputDocument();
      document.addField("id", String.valueOf(i));
      document.addField("a_t", "text_" + i);
      cloudClient.add(document);
    }

    // Have the partition last at least 1 sec
    // While this gives the impression that recovery is timing related, this is
    // really only
    // to give time for the state to be written to ZK before the test completes.
    // In other words,
    // without a brief pause, the test finishes so quickly that it doesn't give
    // time for the recovery process to kick-in
    Thread.sleep(2000L);

    proxy.reopen();

    List<Replica> notLeaders =
        ensureAllReplicasAreActive(DEFAULT_COLLECTION, "shard1", 1, 2, 30);
  }
}
<|MERGE_RESOLUTION|>--- conflicted
+++ resolved
@@ -40,13 +40,8 @@
   }
 
   @Override
-<<<<<<< HEAD
-  protected int getRealtimeReplicas() {
-    return onlyLeaderIndexes? 1: -1;
-=======
   protected boolean useTlogReplicas() {
     return onlyLeaderIndexes;
->>>>>>> b803ac26
   }
 
   @BeforeClass
