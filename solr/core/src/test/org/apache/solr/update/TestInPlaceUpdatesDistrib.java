--- conflicted
+++ resolved
@@ -107,13 +107,8 @@
   }
 
   @Override
-<<<<<<< HEAD
-  protected int getRealtimeReplicas() {
-    return onlyLeaderIndexes? 1 : -1;
-=======
   protected boolean useTlogReplicas() {
     return onlyLeaderIndexes;
->>>>>>> b803ac26
   }
 
   @After
@@ -271,11 +266,7 @@
 
   private void reorderedDBQIndividualReplicaTest() throws Exception {
     if (onlyLeaderIndexes) {
-<<<<<<< HEAD
-      log.info("RTG with DBQs are not working in append replicas");
-=======
       log.info("RTG with DBQs are not working in tlog replicas");
->>>>>>> b803ac26
       return;
     }
     clearIndex();
@@ -748,11 +739,7 @@
    */
   private void reorderedDBQsResurrectionTest() throws Exception {
     if (onlyLeaderIndexes) {
-<<<<<<< HEAD
-      log.info("RTG with DBQs are not working in append replicas");
-=======
       log.info("RTG with DBQs are not working in tlog replicas");
->>>>>>> b803ac26
       return;
     }
     clearIndex();
@@ -1154,11 +1141,7 @@
    */
   private void reorderedDBQsUsingUpdatedValueFromADroppedUpdate() throws Exception {
     if (onlyLeaderIndexes) {
-<<<<<<< HEAD
-      log.info("RTG with DBQs are not working in append replicas");
-=======
       log.info("RTG with DBQs are not working in tlog replicas");
->>>>>>> b803ac26
       return;
     }
     clearIndex();
