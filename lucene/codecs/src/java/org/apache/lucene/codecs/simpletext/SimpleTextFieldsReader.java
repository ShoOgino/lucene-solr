package org.apache.lucene.codecs.simpletext;

/*
 * Licensed to the Apache Software Foundation (ASF) under one or more
 * contributor license agreements.  See the NOTICE file distributed with
 * this work for additional information regarding copyright ownership.
 * The ASF licenses this file to You under the Apache License, Version 2.0
 * (the "License"); you may not use this file except in compliance with
 * the License.  You may obtain a copy of the License at
 *
 *     http://www.apache.org/licenses/LICENSE-2.0
 *
 * Unless required by applicable law or agreed to in writing, software
 * distributed under the License is distributed on an "AS IS" BASIS,
 * WITHOUT WARRANTIES OR CONDITIONS OF ANY KIND, either express or implied.
 * See the License for the specific language governing permissions and
 * limitations under the License.
 */

import java.io.IOException;
import java.util.Collections;
import java.util.Comparator;
import java.util.HashMap;
import java.util.Iterator;
import java.util.Map;
import java.util.TreeMap;

import org.apache.lucene.codecs.FieldsProducer;
import org.apache.lucene.index.DocsAndPositionsEnum;
import org.apache.lucene.index.DocsEnum;
import org.apache.lucene.index.FieldInfo.IndexOptions;
import org.apache.lucene.index.FieldInfo;
import org.apache.lucene.index.FieldInfos;
import org.apache.lucene.index.SegmentReadState;
import org.apache.lucene.index.Terms;
import org.apache.lucene.index.TermsEnum;
import org.apache.lucene.store.IndexInput;
import org.apache.lucene.util.ArrayUtil;
import org.apache.lucene.util.Bits;
import org.apache.lucene.util.BytesRef;
import org.apache.lucene.util.CharsRef;
import org.apache.lucene.util.IOUtils;
import org.apache.lucene.util.IntsRef;
import org.apache.lucene.util.OpenBitSet;
import org.apache.lucene.util.StringHelper;
import org.apache.lucene.util.UnicodeUtil;
import org.apache.lucene.util.fst.Builder;
import org.apache.lucene.util.fst.BytesRefFSTEnum;
import org.apache.lucene.util.fst.FST;
import org.apache.lucene.util.fst.PairOutputs;
import org.apache.lucene.util.fst.PositiveIntOutputs;
import org.apache.lucene.util.fst.Util;

class SimpleTextFieldsReader extends FieldsProducer {
  private final TreeMap<String,Long> fields;
  private final IndexInput in;
  private final FieldInfos fieldInfos;

  final static BytesRef END          = SimpleTextFieldsWriter.END;
  final static BytesRef FIELD        = SimpleTextFieldsWriter.FIELD;
  final static BytesRef TERM         = SimpleTextFieldsWriter.TERM;
  final static BytesRef DOC          = SimpleTextFieldsWriter.DOC;
  final static BytesRef FREQ         = SimpleTextFieldsWriter.FREQ;
  final static BytesRef POS          = SimpleTextFieldsWriter.POS;
  final static BytesRef START_OFFSET = SimpleTextFieldsWriter.START_OFFSET;
  final static BytesRef END_OFFSET   = SimpleTextFieldsWriter.END_OFFSET;
  final static BytesRef PAYLOAD      = SimpleTextFieldsWriter.PAYLOAD;

  public SimpleTextFieldsReader(SegmentReadState state) throws IOException {
<<<<<<< HEAD
    in = state.directory.openInput(SimpleTextPostingsFormat.getPostingsFileName(state.segmentInfo.name, state.segmentSuffix), state.context);
   
=======
>>>>>>> b7ebb966
    fieldInfos = state.fieldInfos;
    in = state.dir.openInput(SimpleTextPostingsFormat.getPostingsFileName(state.segmentInfo.name, state.segmentSuffix), state.context);
    boolean success = false;
    try {
      fields = readFields(in.clone());
      success = true;
    } finally {
      if (!success) {
        IOUtils.closeWhileHandlingException(this);
      }
    }
  }
  
  private TreeMap<String,Long> readFields(IndexInput in) throws IOException {
    BytesRef scratch = new BytesRef(10);
    TreeMap<String,Long> fields = new TreeMap<String,Long>();
    
    while (true) {
      SimpleTextUtil.readLine(in, scratch);
      if (scratch.equals(END)) {
        return fields;
      } else if (StringHelper.startsWith(scratch, FIELD)) {
        String fieldName = new String(scratch.bytes, scratch.offset + FIELD.length, scratch.length - FIELD.length, "UTF-8");
        fields.put(fieldName, in.getFilePointer());
      }
    }
  }

  private class SimpleTextTermsEnum extends TermsEnum {
    private final IndexOptions indexOptions;
    private int docFreq;
    private long totalTermFreq;
    private long docsStart;
    private boolean ended;
    private final BytesRefFSTEnum<PairOutputs.Pair<Long,PairOutputs.Pair<Long,Long>>> fstEnum;

    public SimpleTextTermsEnum(FST<PairOutputs.Pair<Long,PairOutputs.Pair<Long,Long>>> fst, IndexOptions indexOptions) {
      this.indexOptions = indexOptions;
      fstEnum = new BytesRefFSTEnum<PairOutputs.Pair<Long,PairOutputs.Pair<Long,Long>>>(fst);
    }

    @Override
    public boolean seekExact(BytesRef text, boolean useCache /* ignored */) throws IOException {

      final BytesRefFSTEnum.InputOutput<PairOutputs.Pair<Long,PairOutputs.Pair<Long,Long>>> result = fstEnum.seekExact(text);
      if (result != null) {
        PairOutputs.Pair<Long,PairOutputs.Pair<Long,Long>> pair1 = result.output;
        PairOutputs.Pair<Long,Long> pair2 = pair1.output2;
        docsStart = pair1.output1;
        docFreq = pair2.output1.intValue();
        totalTermFreq = pair2.output2;
        return true;
      } else {
        return false;
      }
    }

    @Override
    public SeekStatus seekCeil(BytesRef text, boolean useCache /* ignored */) throws IOException {

      //System.out.println("seek to text=" + text.utf8ToString());
      final BytesRefFSTEnum.InputOutput<PairOutputs.Pair<Long,PairOutputs.Pair<Long,Long>>> result = fstEnum.seekCeil(text);
      if (result == null) {
        //System.out.println("  end");
        return SeekStatus.END;
      } else {
        //System.out.println("  got text=" + term.utf8ToString());
        PairOutputs.Pair<Long,PairOutputs.Pair<Long,Long>> pair1 = result.output;
        PairOutputs.Pair<Long,Long> pair2 = pair1.output2;
        docsStart = pair1.output1;
        docFreq = pair2.output1.intValue();
        totalTermFreq = pair2.output2;

        if (result.input.equals(text)) {
          //System.out.println("  match docsStart=" + docsStart);
          return SeekStatus.FOUND;
        } else {
          //System.out.println("  not match docsStart=" + docsStart);
          return SeekStatus.NOT_FOUND;
        }
      }
    }

    @Override
    public BytesRef next() throws IOException {
      assert !ended;
      final BytesRefFSTEnum.InputOutput<PairOutputs.Pair<Long,PairOutputs.Pair<Long,Long>>> result = fstEnum.next();
      if (result != null) {
        PairOutputs.Pair<Long,PairOutputs.Pair<Long,Long>> pair1 = result.output;
        PairOutputs.Pair<Long,Long> pair2 = pair1.output2;
        docsStart = pair1.output1;
        docFreq = pair2.output1.intValue();
        totalTermFreq = pair2.output2;
        return result.input;
      } else {
        return null;
      }
    }

    @Override
    public BytesRef term() {
      return fstEnum.current().input;
    }

    @Override
    public long ord() throws IOException {
      throw new UnsupportedOperationException();
    }

    @Override
    public void seekExact(long ord) {
      throw new UnsupportedOperationException();
    }

    @Override
    public int docFreq() {
      return docFreq;
    }

    @Override
    public long totalTermFreq() {
      return indexOptions == IndexOptions.DOCS_ONLY ? -1 : totalTermFreq;
    }
 
    @Override
    public DocsEnum docs(Bits liveDocs, DocsEnum reuse, int flags) throws IOException {
      SimpleTextDocsEnum docsEnum;
      if (reuse != null && reuse instanceof SimpleTextDocsEnum && ((SimpleTextDocsEnum) reuse).canReuse(SimpleTextFieldsReader.this.in)) {
        docsEnum = (SimpleTextDocsEnum) reuse;
      } else {
        docsEnum = new SimpleTextDocsEnum();
      }
      return docsEnum.reset(docsStart, liveDocs, indexOptions == IndexOptions.DOCS_ONLY);
    }

    @Override
    public DocsAndPositionsEnum docsAndPositions(Bits liveDocs, DocsAndPositionsEnum reuse, int flags) throws IOException {

      if (indexOptions.compareTo(IndexOptions.DOCS_AND_FREQS_AND_POSITIONS) < 0) {
        // Positions were not indexed
        return null;
      }

      SimpleTextDocsAndPositionsEnum docsAndPositionsEnum;
      if (reuse != null && reuse instanceof SimpleTextDocsAndPositionsEnum && ((SimpleTextDocsAndPositionsEnum) reuse).canReuse(SimpleTextFieldsReader.this.in)) {
        docsAndPositionsEnum = (SimpleTextDocsAndPositionsEnum) reuse;
      } else {
        docsAndPositionsEnum = new SimpleTextDocsAndPositionsEnum();
      } 
      return docsAndPositionsEnum.reset(docsStart, liveDocs, indexOptions);
    }
    
    @Override
    public Comparator<BytesRef> getComparator() {
      return BytesRef.getUTF8SortedAsUnicodeComparator();
    }
  }

  private class SimpleTextDocsEnum extends DocsEnum {
    private final IndexInput inStart;
    private final IndexInput in;
    private boolean omitTF;
    private int docID = -1;
    private int tf;
    private Bits liveDocs;
    private final BytesRef scratch = new BytesRef(10);
    private final CharsRef scratchUTF16 = new CharsRef(10);
    
    public SimpleTextDocsEnum() {
      this.inStart = SimpleTextFieldsReader.this.in;
      this.in = this.inStart.clone();
    }

    public boolean canReuse(IndexInput in) {
      return in == inStart;
    }

    public SimpleTextDocsEnum reset(long fp, Bits liveDocs, boolean omitTF) throws IOException {
      this.liveDocs = liveDocs;
      in.seek(fp);
      this.omitTF = omitTF;
      docID = -1;
      tf = 1;
      return this;
    }

    @Override
    public int docID() {
      return docID;
    }

    @Override
    public int freq() throws IOException {
      return tf;
    }

    @Override
    public int nextDoc() throws IOException {
      if (docID == NO_MORE_DOCS) {
        return docID;
      }
      boolean first = true;
      int termFreq = 0;
      while(true) {
        final long lineStart = in.getFilePointer();
        SimpleTextUtil.readLine(in, scratch);
        if (StringHelper.startsWith(scratch, DOC)) {
          if (!first && (liveDocs == null || liveDocs.get(docID))) {
            in.seek(lineStart);
            if (!omitTF) {
              tf = termFreq;
            }
            return docID;
          }
          UnicodeUtil.UTF8toUTF16(scratch.bytes, scratch.offset+DOC.length, scratch.length-DOC.length, scratchUTF16);
          docID = ArrayUtil.parseInt(scratchUTF16.chars, 0, scratchUTF16.length);
          termFreq = 0;
          first = false;
        } else if (StringHelper.startsWith(scratch, FREQ)) {
          UnicodeUtil.UTF8toUTF16(scratch.bytes, scratch.offset+FREQ.length, scratch.length-FREQ.length, scratchUTF16);
          termFreq = ArrayUtil.parseInt(scratchUTF16.chars, 0, scratchUTF16.length);
        } else if (StringHelper.startsWith(scratch, POS)) {
          // skip termFreq++;
        } else if (StringHelper.startsWith(scratch, START_OFFSET)) {
          // skip
        } else if (StringHelper.startsWith(scratch, END_OFFSET)) {
          // skip
        } else if (StringHelper.startsWith(scratch, PAYLOAD)) {
          // skip
        } else {
          assert StringHelper.startsWith(scratch, TERM) || StringHelper.startsWith(scratch, FIELD) || StringHelper.startsWith(scratch, END): "scratch=" + scratch.utf8ToString();
          if (!first && (liveDocs == null || liveDocs.get(docID))) {
            in.seek(lineStart);
            if (!omitTF) {
              tf = termFreq;
            }
            return docID;
          }
          return docID = NO_MORE_DOCS;
        }
      }
    }

    @Override
    public int advance(int target) throws IOException {
      // Naive -- better to index skip data
      while(nextDoc() < target);
      return docID;
    }
  }

  private class SimpleTextDocsAndPositionsEnum extends DocsAndPositionsEnum {
    private final IndexInput inStart;
    private final IndexInput in;
    private int docID = -1;
    private int tf;
    private Bits liveDocs;
    private final BytesRef scratch = new BytesRef(10);
    private final BytesRef scratch2 = new BytesRef(10);
    private final CharsRef scratchUTF16 = new CharsRef(10);
    private final CharsRef scratchUTF16_2 = new CharsRef(10);
    private BytesRef payload;
    private long nextDocStart;
    private boolean readOffsets;
    private boolean readPositions;
    private int startOffset;
    private int endOffset;

    public SimpleTextDocsAndPositionsEnum() {
      this.inStart = SimpleTextFieldsReader.this.in;
      this.in = inStart.clone();
    }

    public boolean canReuse(IndexInput in) {
      return in == inStart;
    }

    public SimpleTextDocsAndPositionsEnum reset(long fp, Bits liveDocs, IndexOptions indexOptions) {
      this.liveDocs = liveDocs;
      nextDocStart = fp;
      docID = -1;
      readPositions = indexOptions.compareTo(IndexOptions.DOCS_AND_FREQS_AND_POSITIONS) >= 0;
      readOffsets = indexOptions.compareTo(IndexOptions.DOCS_AND_FREQS_AND_POSITIONS_AND_OFFSETS) >= 0;
      if (!readOffsets) {
        startOffset = -1;
        endOffset = -1;
      }
      return this;
    }

    @Override
    public int docID() {
      return docID;
    }

    @Override
    public int freq() throws IOException {
      return tf;
    }

    @Override
    public int nextDoc() throws IOException {
      boolean first = true;
      in.seek(nextDocStart);
      long posStart = 0;
      while(true) {
        final long lineStart = in.getFilePointer();
        SimpleTextUtil.readLine(in, scratch);
        //System.out.println("NEXT DOC: " + scratch.utf8ToString());
        if (StringHelper.startsWith(scratch, DOC)) {
          if (!first && (liveDocs == null || liveDocs.get(docID))) {
            nextDocStart = lineStart;
            in.seek(posStart);
            return docID;
          }
          UnicodeUtil.UTF8toUTF16(scratch.bytes, scratch.offset+DOC.length, scratch.length-DOC.length, scratchUTF16);
          docID = ArrayUtil.parseInt(scratchUTF16.chars, 0, scratchUTF16.length);
          tf = 0;
          first = false;
        } else if (StringHelper.startsWith(scratch, FREQ)) {
          UnicodeUtil.UTF8toUTF16(scratch.bytes, scratch.offset+FREQ.length, scratch.length-FREQ.length, scratchUTF16);
          tf = ArrayUtil.parseInt(scratchUTF16.chars, 0, scratchUTF16.length);
          posStart = in.getFilePointer();
        } else if (StringHelper.startsWith(scratch, POS)) {
          // skip
        } else if (StringHelper.startsWith(scratch, START_OFFSET)) {
          // skip
        } else if (StringHelper.startsWith(scratch, END_OFFSET)) {
          // skip
        } else if (StringHelper.startsWith(scratch, PAYLOAD)) {
          // skip
        } else {
          assert StringHelper.startsWith(scratch, TERM) || StringHelper.startsWith(scratch, FIELD) || StringHelper.startsWith(scratch, END);
          if (!first && (liveDocs == null || liveDocs.get(docID))) {
            nextDocStart = lineStart;
            in.seek(posStart);
            return docID;
          }
          return docID = NO_MORE_DOCS;
        }
      }
    }

    @Override
    public int advance(int target) throws IOException {
      // Naive -- better to index skip data
      while(nextDoc() < target);
      return docID;
    }

    @Override
    public int nextPosition() throws IOException {
      final int pos;
      if (readPositions) {
        SimpleTextUtil.readLine(in, scratch);
        assert StringHelper.startsWith(scratch, POS): "got line=" + scratch.utf8ToString();
        UnicodeUtil.UTF8toUTF16(scratch.bytes, scratch.offset+POS.length, scratch.length-POS.length, scratchUTF16_2);
        pos = ArrayUtil.parseInt(scratchUTF16_2.chars, 0, scratchUTF16_2.length);
      } else {
        pos = -1;
      }

      if (readOffsets) {
        SimpleTextUtil.readLine(in, scratch);
        assert StringHelper.startsWith(scratch, START_OFFSET): "got line=" + scratch.utf8ToString();
        UnicodeUtil.UTF8toUTF16(scratch.bytes, scratch.offset+START_OFFSET.length, scratch.length-START_OFFSET.length, scratchUTF16_2);
        startOffset = ArrayUtil.parseInt(scratchUTF16_2.chars, 0, scratchUTF16_2.length);
        SimpleTextUtil.readLine(in, scratch);
        assert StringHelper.startsWith(scratch, END_OFFSET): "got line=" + scratch.utf8ToString();
        UnicodeUtil.UTF8toUTF16(scratch.bytes, scratch.offset+END_OFFSET.length, scratch.length-END_OFFSET.length, scratchUTF16_2);
        endOffset = ArrayUtil.parseInt(scratchUTF16_2.chars, 0, scratchUTF16_2.length);
      }

      final long fp = in.getFilePointer();
      SimpleTextUtil.readLine(in, scratch);
      if (StringHelper.startsWith(scratch, PAYLOAD)) {
        final int len = scratch.length - PAYLOAD.length;
        if (scratch2.bytes.length < len) {
          scratch2.grow(len);
        }
        System.arraycopy(scratch.bytes, PAYLOAD.length, scratch2.bytes, 0, len);
        scratch2.length = len;
        payload = scratch2;
      } else {
        payload = null;
        in.seek(fp);
      }
      return pos;
    }

    @Override
    public int startOffset() throws IOException {
      return startOffset;
    }

    @Override
    public int endOffset() throws IOException {
      return endOffset;
    }

    @Override
    public BytesRef getPayload() {
      return payload;
    }
  }

  static class TermData {
    public long docsStart;
    public int docFreq;

    public TermData(long docsStart, int docFreq) {
      this.docsStart = docsStart;
      this.docFreq = docFreq;
    }
  }

  private class SimpleTextTerms extends Terms {
    private final long termsStart;
    private final FieldInfo fieldInfo;
    private long sumTotalTermFreq;
    private long sumDocFreq;
    private int docCount;
    private FST<PairOutputs.Pair<Long,PairOutputs.Pair<Long,Long>>> fst;
    private int termCount;
    private final BytesRef scratch = new BytesRef(10);
    private final CharsRef scratchUTF16 = new CharsRef(10);

    public SimpleTextTerms(String field, long termsStart) throws IOException {
      this.termsStart = termsStart;
      fieldInfo = fieldInfos.fieldInfo(field);
      loadTerms();
    }

    private void loadTerms() throws IOException {
      PositiveIntOutputs posIntOutputs = PositiveIntOutputs.getSingleton(false);
      final Builder<PairOutputs.Pair<Long,PairOutputs.Pair<Long,Long>>> b;
      final PairOutputs<Long,Long> outputsInner = new PairOutputs<Long,Long>(posIntOutputs, posIntOutputs);
      final PairOutputs<Long,PairOutputs.Pair<Long,Long>> outputs = new PairOutputs<Long,PairOutputs.Pair<Long,Long>>(posIntOutputs,
                                                                                                                      outputsInner);
      b = new Builder<PairOutputs.Pair<Long,PairOutputs.Pair<Long,Long>>>(FST.INPUT_TYPE.BYTE1, outputs);
      IndexInput in = SimpleTextFieldsReader.this.in.clone();
      in.seek(termsStart);
      final BytesRef lastTerm = new BytesRef(10);
      long lastDocsStart = -1;
      int docFreq = 0;
      long totalTermFreq = 0;
      OpenBitSet visitedDocs = new OpenBitSet();
      final IntsRef scratchIntsRef = new IntsRef();
      while(true) {
        SimpleTextUtil.readLine(in, scratch);
        if (scratch.equals(END) || StringHelper.startsWith(scratch, FIELD)) {
          if (lastDocsStart != -1) {
            b.add(Util.toIntsRef(lastTerm, scratchIntsRef),
                  outputs.newPair(lastDocsStart,
                                  outputsInner.newPair((long) docFreq, totalTermFreq)));
            sumTotalTermFreq += totalTermFreq;
          }
          break;
        } else if (StringHelper.startsWith(scratch, DOC)) {
          docFreq++;
          sumDocFreq++;
          UnicodeUtil.UTF8toUTF16(scratch.bytes, scratch.offset+DOC.length, scratch.length-DOC.length, scratchUTF16);
          int docID = ArrayUtil.parseInt(scratchUTF16.chars, 0, scratchUTF16.length);
          visitedDocs.set(docID);
        } else if (StringHelper.startsWith(scratch, FREQ)) {
          UnicodeUtil.UTF8toUTF16(scratch.bytes, scratch.offset+FREQ.length, scratch.length-FREQ.length, scratchUTF16);
          totalTermFreq += ArrayUtil.parseInt(scratchUTF16.chars, 0, scratchUTF16.length);
        } else if (StringHelper.startsWith(scratch, TERM)) {
          if (lastDocsStart != -1) {
            b.add(Util.toIntsRef(lastTerm, scratchIntsRef), outputs.newPair(lastDocsStart,
                                                                            outputsInner.newPair((long) docFreq, totalTermFreq)));
          }
          lastDocsStart = in.getFilePointer();
          final int len = scratch.length - TERM.length;
          if (len > lastTerm.length) {
            lastTerm.grow(len);
          }
          System.arraycopy(scratch.bytes, TERM.length, lastTerm.bytes, 0, len);
          lastTerm.length = len;
          docFreq = 0;
          sumTotalTermFreq += totalTermFreq;
          totalTermFreq = 0;
          termCount++;
        }
      }
      docCount = (int) visitedDocs.cardinality();
      fst = b.finish();
      /*
      PrintStream ps = new PrintStream("out.dot");
      fst.toDot(ps);
      ps.close();
      System.out.println("SAVED out.dot");
      */
      //System.out.println("FST " + fst.sizeInBytes());
    }

    @Override
    public TermsEnum iterator(TermsEnum reuse) throws IOException {
      if (fst != null) {
        return new SimpleTextTermsEnum(fst, fieldInfo.getIndexOptions());
      } else {
        return TermsEnum.EMPTY;
      }
    }

    @Override
    public Comparator<BytesRef> getComparator() {
      return BytesRef.getUTF8SortedAsUnicodeComparator();
    }

    @Override
    public long size() {
      return (long) termCount;
    }

    @Override
    public long getSumTotalTermFreq() {
      return fieldInfo.getIndexOptions() == IndexOptions.DOCS_ONLY ? -1 : sumTotalTermFreq;
    }

    @Override
    public long getSumDocFreq() throws IOException {
      return sumDocFreq;
    }

    @Override
    public int getDocCount() throws IOException {
      return docCount;
    }

    @Override
    public boolean hasOffsets() {
      return fieldInfo.getIndexOptions().compareTo(IndexOptions.DOCS_AND_FREQS_AND_POSITIONS_AND_OFFSETS) >= 0;
    }

    @Override
    public boolean hasPositions() {
      return fieldInfo.getIndexOptions().compareTo(IndexOptions.DOCS_AND_FREQS_AND_POSITIONS) >= 0;
    }
    
    @Override
    public boolean hasPayloads() {
      return fieldInfo.hasPayloads();
    }
  }

  @Override
  public Iterator<String> iterator() {
    return Collections.unmodifiableSet(fields.keySet()).iterator();
  }

  private final Map<String,Terms> termsCache = new HashMap<String,Terms>();

  @Override
  synchronized public Terms terms(String field) throws IOException {
    Terms terms = termsCache.get(field);
    if (terms == null) {
      Long fp = fields.get(field);
      if (fp == null) {
        return null;
      } else {
        terms = new SimpleTextTerms(field, fp);
        termsCache.put(field, terms);
      }
    }
    return terms;
  }

  @Override
  public int size() {
    return -1;
  }

  @Override
  public void close() throws IOException {
    in.close();
  }
}<|MERGE_RESOLUTION|>--- conflicted
+++ resolved
@@ -67,13 +67,8 @@
   final static BytesRef PAYLOAD      = SimpleTextFieldsWriter.PAYLOAD;
 
   public SimpleTextFieldsReader(SegmentReadState state) throws IOException {
-<<<<<<< HEAD
+    fieldInfos = state.fieldInfos;
     in = state.directory.openInput(SimpleTextPostingsFormat.getPostingsFileName(state.segmentInfo.name, state.segmentSuffix), state.context);
-   
-=======
->>>>>>> b7ebb966
-    fieldInfos = state.fieldInfos;
-    in = state.dir.openInput(SimpleTextPostingsFormat.getPostingsFileName(state.segmentInfo.name, state.segmentSuffix), state.context);
     boolean success = false;
     try {
       fields = readFields(in.clone());
