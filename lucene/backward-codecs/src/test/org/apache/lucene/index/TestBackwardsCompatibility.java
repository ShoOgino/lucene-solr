--- conflicted
+++ resolved
@@ -295,13 +295,9 @@
     "6.4.2-cfs",
     "6.4.2-nocfs",
     "6.5.0-cfs",
-<<<<<<< HEAD
-    "6.5.0-nocfs"
-=======
     "6.5.0-nocfs",
     "6.5.1-cfs",
     "6.5.1-nocfs"
->>>>>>> b803ac26
   };
   
   final String[] unsupportedNames = {
@@ -1291,54 +1287,6 @@
     }
   }
   
-<<<<<<< HEAD
-  public void testNumericFields() throws Exception {
-    for (String name : oldNames) {
-      
-      Directory dir = oldIndexDirs.get(name);
-      IndexReader reader = DirectoryReader.open(dir);
-      IndexSearcher searcher = newSearcher(reader);
-      
-      for (int id=10; id<15; id++) {
-        ScoreDoc[] hits = searcher.search(LegacyNumericRangeQuery.newIntRange("trieInt", LegacyNumericUtils.PRECISION_STEP_DEFAULT_32, Integer.valueOf(id), Integer.valueOf(id), true, true), 100).scoreDocs;
-        assertEquals("wrong number of hits", 1, hits.length);
-        Document d = searcher.doc(hits[0].doc);
-        assertEquals(String.valueOf(id), d.get("id"));
-        
-        hits = searcher.search(LegacyNumericRangeQuery.newLongRange("trieLong", LegacyNumericUtils.PRECISION_STEP_DEFAULT, Long.valueOf(id), Long.valueOf(id), true, true), 100).scoreDocs;
-        assertEquals("wrong number of hits", 1, hits.length);
-        d = searcher.doc(hits[0].doc);
-        assertEquals(String.valueOf(id), d.get("id"));
-      }
-      
-      // check that also lower-precision fields are ok
-      ScoreDoc[] hits = searcher.search(LegacyNumericRangeQuery.newIntRange("trieInt", LegacyNumericUtils.PRECISION_STEP_DEFAULT_32, Integer.MIN_VALUE, Integer.MAX_VALUE, false, false), 100).scoreDocs;
-      assertEquals("wrong number of hits", 34, hits.length);
-      
-      hits = searcher.search(LegacyNumericRangeQuery.newLongRange("trieLong", LegacyNumericUtils.PRECISION_STEP_DEFAULT, Long.MIN_VALUE, Long.MAX_VALUE, false, false), 100).scoreDocs;
-      assertEquals("wrong number of hits", 34, hits.length);
-      
-      // check decoding of terms
-      Terms terms = MultiFields.getTerms(searcher.getIndexReader(), "trieInt");
-      TermsEnum termsEnum = LegacyNumericUtils.filterPrefixCodedInts(terms.iterator());
-      while (termsEnum.next() != null) {
-        int val = LegacyNumericUtils.prefixCodedToInt(termsEnum.term());
-        assertTrue("value in id bounds", val >= 0 && val < 35);
-      }
-      
-      terms = MultiFields.getTerms(searcher.getIndexReader(), "trieLong");
-      termsEnum = LegacyNumericUtils.filterPrefixCodedLongs(terms.iterator());
-      while (termsEnum.next() != null) {
-        long val = LegacyNumericUtils.prefixCodedToLong(termsEnum.term());
-        assertTrue("value in id bounds", val >= 0L && val < 35L);
-      }
-      
-      reader.close();
-    }
-  }
-  
-=======
->>>>>>> b803ac26
   private int checkAllSegmentsUpgraded(Directory dir, int indexCreatedVersion) throws IOException {
     final SegmentInfos infos = SegmentInfos.readLatestCommit(dir);
     if (VERBOSE) {
