package org.apache.lucene.index;

/**
 * Licensed to the Apache Software Foundation (ASF) under one or more
 * contributor license agreements.  See the NOTICE file distributed with
 * this work for additional information regarding copyright ownership.
 * The ASF licenses this file to You under the Apache License, Version 2.0
 * (the "License"); you may not use this file except in compliance with
 * the License.  You may obtain a copy of the License at
 *
 *     http://www.apache.org/licenses/LICENSE-2.0
 *
 * Unless required by applicable law or agreed to in writing, software
 * distributed under the License is distributed on an "AS IS" BASIS,
 * WITHOUT WARRANTIES OR CONDITIONS OF ANY KIND, either express or implied.
 * See the License for the specific language governing permissions and
 * limitations under the License.
 */

import java.io.IOException;
import java.io.PrintStream;
import java.util.Collection;
import java.util.Iterator;
import java.util.LinkedList;
import java.util.List;
import java.util.Queue;
import java.util.concurrent.atomic.AtomicInteger;

import org.apache.lucene.analysis.Analyzer;
import org.apache.lucene.document.Document;
import org.apache.lucene.index.DocumentsWriterPerThread.FlushedSegment;
import org.apache.lucene.index.DocumentsWriterPerThread.IndexingChain;
import org.apache.lucene.index.DocumentsWriterPerThreadPool.ThreadState;
import org.apache.lucene.index.FieldInfos.FieldNumberBiMap;
import org.apache.lucene.search.Query;
import org.apache.lucene.search.SimilarityProvider;
import org.apache.lucene.store.AlreadyClosedException;
import org.apache.lucene.store.Directory;

/**
 * This class accepts multiple added documents and directly
 * writes segment files.
 *
 * Each added document is passed to the {@link DocConsumer},
 * which in turn processes the document and interacts with
 * other consumers in the indexing chain.  Certain
 * consumers, like {@link StoredFieldsWriter} and {@link
 * TermVectorsTermsWriter}, digest a document and
 * immediately write bytes to the "doc store" files (ie,
 * they do not consume RAM per document, except while they
 * are processing the document).
 *
 * Other consumers, eg {@link FreqProxTermsWriter} and
 * {@link NormsWriter}, buffer bytes in RAM and flush only
 * when a new segment is produced.

 * Once we have used our allowed RAM buffer, or the number
 * of added docs is large enough (in the case we are
 * flushing by doc count instead of RAM usage), we create a
 * real segment and flush it to the Directory.
 *
 * Threads:
 *
 * Multiple threads are allowed into addDocument at once.
 * There is an initial synchronized call to getThreadState
 * which allocates a ThreadState for this thread.  The same
 * thread will get the same ThreadState over time (thread
 * affinity) so that if there are consistent patterns (for
 * example each thread is indexing a different content
 * source) then we make better use of RAM.  Then
 * processDocument is called on that ThreadState without
 * synchronization (most of the "heavy lifting" is in this
 * call).  Finally the synchronized "finishDocument" is
 * called to flush changes to the directory.
 *
 * When flush is called by IndexWriter we forcefully idle
 * all threads and flush only once they are all idle.  This
 * means you can call flush with a given thread even while
 * other threads are actively adding/deleting documents.
 *
 *
 * Exceptions:
 *
 * Because this class directly updates in-memory posting
 * lists, and flushes stored fields and term vectors
 * directly to files in the directory, there are certain
 * limited times when an exception can corrupt this state.
 * For example, a disk full while flushing stored fields
 * leaves this file in a corrupt state.  Or, an OOM
 * exception while appending to the in-memory posting lists
 * can corrupt that posting list.  We call such exceptions
 * "aborting exceptions".  In these cases we must call
 * abort() to discard all docs added since the last flush.
 *
 * All other exceptions ("non-aborting exceptions") can
 * still partially update the index structures.  These
 * updates are consistent, but, they represent only a part
 * of the document seen up until the exception was hit.
 * When this happens, we immediately mark the document as
 * deleted so that the document is always atomically ("all
 * or none") added to the index.
 */

final class DocumentsWriter {
  Directory directory;

  private volatile boolean closed;

  PrintStream infoStream;
  SimilarityProvider similarityProvider;

  List<String> newFiles;

  final IndexWriter indexWriter;

  private AtomicInteger numDocsInRAM = new AtomicInteger(0);

  // TODO: cut over to BytesRefHash in BufferedDeletes
  volatile DocumentsWriterDeleteQueue deleteQueue = new DocumentsWriterDeleteQueue();
  private final Queue<FlushTicket> ticketQueue = new LinkedList<DocumentsWriter.FlushTicket>();

  private Collection<String> abortedFiles;               // List of files that were written before last abort()

  final IndexingChain chain;

  final DocumentsWriterPerThreadPool perThreadPool;
  final FlushPolicy flushPolicy;
  final DocumentsWriterFlushControl flushControl;
  final Healthiness healthiness;
  DocumentsWriter(IndexWriterConfig config, Directory directory, IndexWriter writer, FieldNumberBiMap globalFieldNumbers,
      BufferedDeletesStream bufferedDeletesStream) throws IOException {
    this.directory = directory;
    this.indexWriter = writer;
    this.similarityProvider = config.getSimilarityProvider();
    this.perThreadPool = config.getIndexerThreadPool();
    this.chain = config.getIndexingChain();
    this.perThreadPool.initialize(this, globalFieldNumbers, config);
    final FlushPolicy configuredPolicy = config.getFlushPolicy();
    if (configuredPolicy == null) {
      flushPolicy = new FlushByRamOrCountsPolicy();
    } else {
      flushPolicy = configuredPolicy;
    }
    flushPolicy.init(this);
    
    healthiness = new Healthiness();
    final long maxRamPerDWPT = config.getRAMPerThreadHardLimitMB() * 1024 * 1024;
    flushControl = new DocumentsWriterFlushControl(this, healthiness, maxRamPerDWPT);
  }

  synchronized void deleteQueries(final Query... queries) throws IOException {
    deleteQueue.addDelete(queries);
    flushControl.doOnDelete();
    if (flushControl.doApplyAllDeletes()) {
      applyAllDeletes(deleteQueue);
    }
  }

  // TODO: we could check w/ FreqProxTermsWriter: if the
  // term doesn't exist, don't bother buffering into the
  // per-DWPT map (but still must go into the global map)
  synchronized void deleteTerms(final Term... terms) throws IOException {
    final DocumentsWriterDeleteQueue deleteQueue = this.deleteQueue;
    deleteQueue.addDelete(terms);
    flushControl.doOnDelete();
    if (flushControl.doApplyAllDeletes()) {
      applyAllDeletes(deleteQueue);
    }
  }

  DocumentsWriterDeleteQueue currentDeleteSession() {
    return deleteQueue;
  }
  
  private void applyAllDeletes(DocumentsWriterDeleteQueue deleteQueue) throws IOException {
    if (deleteQueue != null) {
      synchronized (ticketQueue) {
        // Freeze and insert the delete flush ticket in the queue
        ticketQueue.add(new FlushTicket(deleteQueue.freezeGlobalBuffer(null), false));
        applyFlushTickets();
      }
    }
    indexWriter.applyAllDeletes();
    indexWriter.flushCount.incrementAndGet();
  }

  synchronized void setInfoStream(PrintStream infoStream) {
    this.infoStream = infoStream;
    final Iterator<ThreadState> it = perThreadPool.getAllPerThreadsIterator();
    while (it.hasNext()) {
      it.next().perThread.docState.infoStream = infoStream;
    }
  }

  /** Returns how many docs are currently buffered in RAM. */
  int getNumDocs() {
    return numDocsInRAM.get();
  }

  Collection<String> abortedFiles() {
    return abortedFiles;
  }

  // returns boolean for asserts
  boolean message(String message) {
    if (infoStream != null) {
      indexWriter.message("DW: " + message);
    }
    return true;
  }

  private void ensureOpen() throws AlreadyClosedException {
    if (closed) {
      throw new AlreadyClosedException("this IndexWriter is closed");
    }
  }

  /** Called if we hit an exception at a bad time (when
   *  updating the index files) and must discard all
   *  currently buffered docs.  This resets our state,
   *  discarding any docs added since last flush. */
  synchronized void abort() throws IOException {
    boolean success = false;

    synchronized (this) {
      deleteQueue.clear();
    }

    try {
      if (infoStream != null) {
        message("docWriter: abort");
      }

      final Iterator<ThreadState> threadsIterator = perThreadPool.getActivePerThreadsIterator();

      while (threadsIterator.hasNext()) {
        ThreadState perThread = threadsIterator.next();
        perThread.lock();
        try {
          if (perThread.isActive()) { // we might be closed
            perThread.perThread.abort();
            perThread.perThread.checkAndResetHasAborted();
          } else {
            assert closed;
          }
        } finally {
          perThread.unlock();
        }
      }

      success = true;
    } finally {
      if (infoStream != null) {
        message("docWriter: done abort; abortedFiles=" + abortedFiles + " success=" + success);
      }
    }
  }

  boolean anyChanges() {
    return numDocsInRAM.get() != 0 || anyDeletions();
  }

  public int getBufferedDeleteTermsSize() {
    return deleteQueue.getBufferedDeleteTermsSize();
  }

  //for testing
  public int getNumBufferedDeleteTerms() {
    return deleteQueue.numGlobalTermDeletes();
  }

  public boolean anyDeletions() {
    return deleteQueue.anyChanges();
  }

  void close() {
    closed = true;
    flushControl.setClosed();
  }

  boolean updateDocument(final Document doc, final Analyzer analyzer,
      final Term delTerm) throws CorruptIndexException, IOException {
    ensureOpen();
    boolean maybeMerge = false;
    final boolean isUpdate = delTerm != null;
    if (healthiness.anyStalledThreads()) {

      // Help out flushing any pending DWPTs so we can un-stall:
      if (infoStream != null) {
        message("WARNING DocumentsWriter has stalled threads; will hijack this thread to flush pending segment(s)");
      }

<<<<<<< HEAD
      if (infoStream != null) {
        message("flush postings as segment " + segment + " numDocs=" + numDocs);
      }
      
      final SegmentWriteState flushState = segWriteState(true);
      // Apply delete-by-docID now (delete-byDocID only
      // happens when an exception is hit processing that
      // doc, eg if analyzer has some problem w/ the text):
      if (pendingDeletes.docIDs.size() > 0) {
        flushState.deletedDocs = new BitVector(numDocs);
        for(int delDocID : pendingDeletes.docIDs) {
          flushState.deletedDocs.set(delDocID);
=======
      // Try pick up pending threads here if possible
      DocumentsWriterPerThread flushingDWPT;
      while ((flushingDWPT = flushControl.nextPendingFlush()) != null) {
        // Don't push the delete here since the update could fail!
        maybeMerge = doFlush(flushingDWPT);
        if (!healthiness.anyStalledThreads()) {
          break;
>>>>>>> 3e9a9cbf
        }
      }

      if (infoStream != null && healthiness.anyStalledThreads()) {
        message("WARNING DocumentsWriter still has stalled threads; waiting");
      }

      healthiness.waitIfStalled(); // block if stalled

      if (infoStream != null && healthiness.anyStalledThreads()) {
        message("WARNING DocumentsWriter done waiting");
      }
    }

    final ThreadState perThread = perThreadPool.getAndLock(Thread.currentThread(),
        this, doc);
    final DocumentsWriterPerThread flushingDWPT;
    
    try {

      if (!perThread.isActive()) {
        ensureOpen();
        assert false: "perThread is not active but we are still open";
      }
       
      final DocumentsWriterPerThread dwpt = perThread.perThread;
      try {
        dwpt.updateDocument(doc, analyzer, delTerm); 
        numDocsInRAM.incrementAndGet();
      } finally {
        if (dwpt.checkAndResetHasAborted()) {
          flushControl.doOnAbort(perThread);
        }
      }
      flushingDWPT = flushControl.doAfterDocument(perThread, isUpdate);
    } finally {
      perThread.unlock();
    }
<<<<<<< HEAD

    return newSegment;
  }
  
  SegmentWriteState segWriteState(boolean flush) {
    return new SegmentWriteState(infoStream, directory, segment, fieldInfos,
        numDocs, writer.getConfig().getTermIndexInterval(),
        fieldInfos.buildSegmentCodecs(flush),
        pendingDeletes, bytesUsed);
  }

  synchronized void close() {
    closed = true;
    notifyAll();
  }

  /** Returns a free (idle) ThreadState that may be used for
   * indexing this one document.  This call also pauses if a
   * flush is pending.  If delTerm is non-null then we
   * buffer this deleted term after the thread state has
   * been acquired. */
  synchronized DocumentsWriterThreadState getThreadState(Document doc, Term delTerm) throws IOException {

    final Thread currentThread = Thread.currentThread();
    assert !Thread.holdsLock(writer);

    // First, find a thread state.  If this thread already
    // has affinity to a specific ThreadState, use that one
    // again.
    DocumentsWriterThreadState state = threadBindings.get(currentThread);
    if (state == null) {

      // First time this thread has called us since last
      // flush.  Find the least loaded thread state:
      DocumentsWriterThreadState minThreadState = null;
      for(int i=0;i<threadStates.length;i++) {
        DocumentsWriterThreadState ts = threadStates[i];
        if (minThreadState == null || ts.numThreads < minThreadState.numThreads) {
          minThreadState = ts;
        }
      }
      if (minThreadState != null && (minThreadState.numThreads == 0 || threadStates.length >= maxThreadStates)) {
        state = minThreadState;
        state.numThreads++;
      } else {
        // Just create a new "private" thread state
        DocumentsWriterThreadState[] newArray = new DocumentsWriterThreadState[1+threadStates.length];
        if (threadStates.length > 0) {
          System.arraycopy(threadStates, 0, newArray, 0, threadStates.length);
        }
        state = newArray[threadStates.length] = new DocumentsWriterThreadState(this);
        threadStates = newArray;
=======
    
    if (flushingDWPT != null) {
      maybeMerge |= doFlush(flushingDWPT);
    } else {
      final DocumentsWriterPerThread nextPendingFlush = flushControl.nextPendingFlush();
      if (nextPendingFlush != null) {
        maybeMerge |= doFlush(nextPendingFlush);
>>>>>>> 3e9a9cbf
      }
    }
    return maybeMerge;
  }

  private  boolean doFlush(DocumentsWriterPerThread flushingDWPT) throws IOException {
    boolean maybeMerge = false;
    while (flushingDWPT != null) {
      maybeMerge = true;
      boolean success = false;
      FlushTicket ticket = null;
      
      try {
        assert currentFullFlushDelQueue == null
            || flushingDWPT.deleteQueue == currentFullFlushDelQueue : "expected: "
            + currentFullFlushDelQueue + "but was: " + flushingDWPT.deleteQueue
            + " " + flushControl.isFullFlush();
        /*
         * Since with DWPT the flush process is concurrent and several DWPT
         * could flush at the same time we must maintain the order of the
         * flushes before we can apply the flushed segment and the frozen global
         * deletes it is buffering. The reason for this is that the global
         * deletes mark a certain point in time where we took a DWPT out of
         * rotation and freeze the global deletes.
         * 
         * Example: A flush 'A' starts and freezes the global deletes, then
         * flush 'B' starts and freezes all deletes occurred since 'A' has
         * started. if 'B' finishes before 'A' we need to wait until 'A' is done
         * otherwise the deletes frozen by 'B' are not applied to 'A' and we
         * might miss to deletes documents in 'A'.
         */
        try {
          synchronized (ticketQueue) {
            // Each flush is assigned a ticket in the order they accquire the ticketQueue lock
            ticket =  new FlushTicket(flushingDWPT.prepareFlush(), true);
            ticketQueue.add(ticket);
          }
  
          // flush concurrently without locking
          final FlushedSegment newSegment = flushingDWPT.flush();
          synchronized (ticketQueue) {
            ticket.segment = newSegment;
          }
          // flush was successful once we reached this point - new seg. has been assigned to the ticket!
          success = true;
        } finally {
          if (!success && ticket != null) {
            synchronized (ticketQueue) {
              // In the case of a failure make sure we are making progress and
              // apply all the deletes since the segment flush failed since the flush
              // ticket could hold global deletes see FlushTicket#canPublish()
              ticket.isSegmentFlush = false;
            }
          }
        }
        /*
         * Now we are done and try to flush the ticket queue if the head of the
         * queue has already finished the flush.
         */
        applyFlushTickets();
      } finally {
        flushControl.doAfterFlush(flushingDWPT);
        flushingDWPT.checkAndResetHasAborted();
        indexWriter.flushCount.incrementAndGet();
      }
     
      flushingDWPT = flushControl.nextPendingFlush();
    }
    return maybeMerge;
  }

  private void applyFlushTickets() throws IOException {
    synchronized (ticketQueue) {
      while (true) {
        // Keep publishing eligible flushed segments:
        final FlushTicket head = ticketQueue.peek();
        if (head != null && head.canPublish()) {
          ticketQueue.poll();
          finishFlush(head.segment, head.frozenDeletes);
        } else {
          break;
        }
      }
    }
  }

  private void finishFlush(FlushedSegment newSegment, FrozenBufferedDeletes bufferedDeletes)
      throws IOException {
    // Finish the flushed segment and publish it to IndexWriter
    if (newSegment == null) {
      assert bufferedDeletes != null;
      if (bufferedDeletes != null && bufferedDeletes.any()) {
        indexWriter.bufferedDeletesStream.push(bufferedDeletes);
        if (infoStream != null) {
          message("flush: push buffered deletes: " + bufferedDeletes);
        }
      }
    } else {
      publishFlushedSegment(newSegment, bufferedDeletes);  
    }
  }

  final void subtractFlushedNumDocs(int numFlushed) {
    int oldValue = numDocsInRAM.get();
    while (!numDocsInRAM.compareAndSet(oldValue, oldValue - numFlushed)) {
      oldValue = numDocsInRAM.get();
    }
  }
  
  /**
   * Publishes the flushed segment, segment private deletes (if any) and its
   * associated global delete (if present) to IndexWriter.  The actual
   * publishing operation is synced on IW -> BDS so that the {@link SegmentInfo}'s
   * delete generation is always GlobalPacket_deleteGeneration + 1
   */
  private void publishFlushedSegment(FlushedSegment newSegment, FrozenBufferedDeletes globalPacket)
      throws IOException {
    assert newSegment != null;
    final SegmentInfo segInfo = indexWriter.prepareFlushedSegment(newSegment);
    final BufferedDeletes deletes = newSegment.segmentDeletes;
    FrozenBufferedDeletes packet = null;
    if (deletes != null && deletes.any()) {
      // Segment private delete
      packet = new FrozenBufferedDeletes(deletes, true);
      if (infoStream != null) {
        message("flush: push buffered seg private deletes: " + packet);
      }
    }

    // now publish!
    indexWriter.publishFlushedSegment(segInfo, packet, globalPacket);
  }
  
  // for asserts
  private volatile DocumentsWriterDeleteQueue currentFullFlushDelQueue = null;
  // for asserts
  private synchronized boolean setFlushingDeleteQueue(DocumentsWriterDeleteQueue session) {
    currentFullFlushDelQueue = session;
    return true;
  }
  
  /*
   * FlushAllThreads is synced by IW fullFlushLock. Flushing all threads is a
   * two stage operation; the caller must ensure (in try/finally) that finishFlush
   * is called after this method, to release the flush lock in DWFlushControl
   */
  final boolean flushAllThreads()
    throws IOException {
    final DocumentsWriterDeleteQueue flushingDeleteQueue;

    synchronized (this) {
      flushingDeleteQueue = deleteQueue;
      /* Cutover to a new delete queue.  This must be synced on the flush control
       * otherwise a new DWPT could sneak into the loop with an already flushing
       * delete queue */
      flushControl.markForFullFlush(); // swaps the delQueue synced on FlushControl
      assert setFlushingDeleteQueue(flushingDeleteQueue);
    }
    assert currentFullFlushDelQueue != null;
    assert currentFullFlushDelQueue != deleteQueue;
    
    boolean anythingFlushed = false;
    try {
      DocumentsWriterPerThread flushingDWPT;
      // Help out with flushing:
      while ((flushingDWPT = flushControl.nextPendingFlush()) != null) {
        anythingFlushed |= doFlush(flushingDWPT);
      }
      // If a concurrent flush is still in flight wait for it
      while (flushControl.anyFlushing()) {
        flushControl.waitForFlush();  
      }
      if (!anythingFlushed) { // apply deletes if we did not flush any document
        synchronized (ticketQueue) {
          ticketQueue.add(new FlushTicket(flushingDeleteQueue.freezeGlobalBuffer(null), false));
        }
        applyFlushTickets();
      }
    } finally {
      assert flushingDeleteQueue == currentFullFlushDelQueue;
    }
    return anythingFlushed;
  }
  
  final void finishFullFlush(boolean success) {
    assert setFlushingDeleteQueue(null);
    if (success) {
      // Release the flush lock
      flushControl.finishFullFlush();
    } else {
      flushControl.abortFullFlushes();
    }
  }

  static final class FlushTicket {
    final FrozenBufferedDeletes frozenDeletes;
    /* access to non-final members must be synchronized on DW#ticketQueue */
    FlushedSegment segment;
    boolean isSegmentFlush;
    
    FlushTicket(FrozenBufferedDeletes frozenDeletes, boolean isSegmentFlush) {
      this.frozenDeletes = frozenDeletes;
      this.isSegmentFlush = isSegmentFlush;
    }
    
    boolean canPublish() {
      return (!isSegmentFlush || segment != null);  
    }
  }
}<|MERGE_RESOLUTION|>--- conflicted
+++ resolved
@@ -290,20 +290,6 @@
         message("WARNING DocumentsWriter has stalled threads; will hijack this thread to flush pending segment(s)");
       }
 
-<<<<<<< HEAD
-      if (infoStream != null) {
-        message("flush postings as segment " + segment + " numDocs=" + numDocs);
-      }
-      
-      final SegmentWriteState flushState = segWriteState(true);
-      // Apply delete-by-docID now (delete-byDocID only
-      // happens when an exception is hit processing that
-      // doc, eg if analyzer has some problem w/ the text):
-      if (pendingDeletes.docIDs.size() > 0) {
-        flushState.deletedDocs = new BitVector(numDocs);
-        for(int delDocID : pendingDeletes.docIDs) {
-          flushState.deletedDocs.set(delDocID);
-=======
       // Try pick up pending threads here if possible
       DocumentsWriterPerThread flushingDWPT;
       while ((flushingDWPT = flushControl.nextPendingFlush()) != null) {
@@ -311,7 +297,6 @@
         maybeMerge = doFlush(flushingDWPT);
         if (!healthiness.anyStalledThreads()) {
           break;
->>>>>>> 3e9a9cbf
         }
       }
 
@@ -350,60 +335,6 @@
     } finally {
       perThread.unlock();
     }
-<<<<<<< HEAD
-
-    return newSegment;
-  }
-  
-  SegmentWriteState segWriteState(boolean flush) {
-    return new SegmentWriteState(infoStream, directory, segment, fieldInfos,
-        numDocs, writer.getConfig().getTermIndexInterval(),
-        fieldInfos.buildSegmentCodecs(flush),
-        pendingDeletes, bytesUsed);
-  }
-
-  synchronized void close() {
-    closed = true;
-    notifyAll();
-  }
-
-  /** Returns a free (idle) ThreadState that may be used for
-   * indexing this one document.  This call also pauses if a
-   * flush is pending.  If delTerm is non-null then we
-   * buffer this deleted term after the thread state has
-   * been acquired. */
-  synchronized DocumentsWriterThreadState getThreadState(Document doc, Term delTerm) throws IOException {
-
-    final Thread currentThread = Thread.currentThread();
-    assert !Thread.holdsLock(writer);
-
-    // First, find a thread state.  If this thread already
-    // has affinity to a specific ThreadState, use that one
-    // again.
-    DocumentsWriterThreadState state = threadBindings.get(currentThread);
-    if (state == null) {
-
-      // First time this thread has called us since last
-      // flush.  Find the least loaded thread state:
-      DocumentsWriterThreadState minThreadState = null;
-      for(int i=0;i<threadStates.length;i++) {
-        DocumentsWriterThreadState ts = threadStates[i];
-        if (minThreadState == null || ts.numThreads < minThreadState.numThreads) {
-          minThreadState = ts;
-        }
-      }
-      if (minThreadState != null && (minThreadState.numThreads == 0 || threadStates.length >= maxThreadStates)) {
-        state = minThreadState;
-        state.numThreads++;
-      } else {
-        // Just create a new "private" thread state
-        DocumentsWriterThreadState[] newArray = new DocumentsWriterThreadState[1+threadStates.length];
-        if (threadStates.length > 0) {
-          System.arraycopy(threadStates, 0, newArray, 0, threadStates.length);
-        }
-        state = newArray[threadStates.length] = new DocumentsWriterThreadState(this);
-        threadStates = newArray;
-=======
     
     if (flushingDWPT != null) {
       maybeMerge |= doFlush(flushingDWPT);
@@ -411,7 +342,6 @@
       final DocumentsWriterPerThread nextPendingFlush = flushControl.nextPendingFlush();
       if (nextPendingFlush != null) {
         maybeMerge |= doFlush(nextPendingFlush);
->>>>>>> 3e9a9cbf
       }
     }
     return maybeMerge;
