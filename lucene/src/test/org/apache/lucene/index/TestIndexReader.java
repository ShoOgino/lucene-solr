--- conflicted
+++ resolved
@@ -381,63 +381,6 @@
         _TestUtil.rmDir(dirFile);
     }
 
-<<<<<<< HEAD
-    public void testLastModified() throws Exception {
-      for(int i=0;i<2;i++) {
-        final Directory dir = newDirectory();
-        assertFalse(DirectoryReader.indexExists(dir));
-        IndexWriter writer  = new IndexWriter(dir, newIndexWriterConfig(TEST_VERSION_CURRENT, new MockAnalyzer(random)).setOpenMode(OpenMode.CREATE));
-        addDocumentWithFields(writer);
-        assertTrue(IndexWriter.isLocked(dir));		// writer open, so dir is locked
-        writer.close();
-        assertTrue(DirectoryReader.indexExists(dir));
-        DirectoryReader reader = DirectoryReader.open(dir);
-        assertFalse(IndexWriter.isLocked(dir));		// reader only, no lock
-        long version = DirectoryReader.lastModified(dir);
-        if (i == 1) {
-          long version2 = DirectoryReader.lastModified(dir);
-          assertEquals(version, version2);
-        }
-        reader.close();
-        // modify index and check version has been
-        // incremented:
-        Thread.sleep(1000);
-
-        writer  = new IndexWriter(dir, newIndexWriterConfig(TEST_VERSION_CURRENT, new MockAnalyzer(random)).setOpenMode(OpenMode.CREATE));
-        addDocumentWithFields(writer);
-        writer.close();
-        reader = DirectoryReader.open(dir);
-        assertTrue("old lastModified is " + version + "; new lastModified is " + DirectoryReader.lastModified(dir), version <= DirectoryReader.lastModified(dir));
-        reader.close();
-        dir.close();
-      }
-    }
-
-    public void testVersion() throws IOException {
-      Directory dir = newDirectory();
-      assertFalse(DirectoryReader.indexExists(dir));
-      IndexWriter writer  = new IndexWriter(dir, newIndexWriterConfig(TEST_VERSION_CURRENT, new MockAnalyzer(random)));
-      addDocumentWithFields(writer);
-      assertTrue(IndexWriter.isLocked(dir));		// writer open, so dir is locked
-      writer.close();
-      assertTrue(DirectoryReader.indexExists(dir));
-      DirectoryReader reader = DirectoryReader.open(dir);
-      assertFalse(IndexWriter.isLocked(dir));		// reader only, no lock
-      long version = DirectoryReader.getCurrentVersion(dir);
-      reader.close();
-      // modify index and check version has been
-      // incremented:
-      writer  = new IndexWriter(dir, newIndexWriterConfig(TEST_VERSION_CURRENT, new MockAnalyzer(random)).setOpenMode(OpenMode.CREATE));
-      addDocumentWithFields(writer);
-      writer.close();
-      reader = DirectoryReader.open(dir);
-      assertTrue("old version is " + version + "; new version is " + DirectoryReader.getCurrentVersion(dir), version < DirectoryReader.getCurrentVersion(dir));
-      reader.close();
-      dir.close();
-    }
-
-=======
->>>>>>> ddb6da6f
     public void testOpenReaderAfterDelete() throws IOException {
       File dirFile = _TestUtil.getTempDir("deletetest");
       Directory dir = newFSDirectory(dirFile);
