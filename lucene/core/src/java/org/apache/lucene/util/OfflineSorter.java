/*
 * Licensed to the Apache Software Foundation (ASF) under one or more
 * contributor license agreements.  See the NOTICE file distributed with
 * this work for additional information regarding copyright ownership.
 * The ASF licenses this file to You under the Apache License, Version 2.0
 * (the "License"); you may not use this file except in compliance with
 * the License.  You may obtain a copy of the License at
 *
 *     http://www.apache.org/licenses/LICENSE-2.0
 *
 * Unless required by applicable law or agreed to in writing, software
 * distributed under the License is distributed on an "AS IS" BASIS,
 * WITHOUT WARRANTIES OR CONDITIONS OF ANY KIND, either express or implied.
 * See the License for the specific language governing permissions and
 * limitations under the License.
 */
package org.apache.lucene.util;


import java.io.Closeable;
import java.io.EOFException;
import java.io.IOException;
import java.util.ArrayList;
import java.util.Comparator;
import java.util.List;
import java.util.Locale;
<<<<<<< HEAD
import java.util.stream.Collectors;
=======
import java.util.concurrent.Callable;
import java.util.concurrent.ExecutionException;
import java.util.concurrent.ExecutorService;
import java.util.concurrent.Future;
import java.util.concurrent.Semaphore;
import java.util.concurrent.atomic.AtomicLong;
>>>>>>> b803ac26

import org.apache.lucene.codecs.CodecUtil;
import org.apache.lucene.store.ChecksumIndexInput;
import org.apache.lucene.store.Directory;
import org.apache.lucene.store.IOContext;
import org.apache.lucene.store.IndexInput;
import org.apache.lucene.store.IndexOutput;
import org.apache.lucene.store.TrackingDirectoryWrapper;

/**
 * On-disk sorting of byte arrays. Each byte array (entry) is a composed of the following
 * fields:
 * <ul>
 *   <li>(two bytes) length of the following byte array,
 *   <li>exactly the above count of bytes for the sequence to be sorted.
 * </ul>
 * 
 * @see #sort(String)
 * @lucene.experimental
 * @lucene.internal
 */
public class OfflineSorter {

  /** Convenience constant for megabytes */
  public final static long MB = 1024 * 1024;
  /** Convenience constant for gigabytes */
  public final static long GB = MB * 1024;
  
  /**
   * Minimum recommended buffer size for sorting.
   */
  public final static long MIN_BUFFER_SIZE_MB = 32;

  /**
   * Absolute minimum required buffer size for sorting.
   */
  public static final long ABSOLUTE_MIN_SORT_BUFFER_SIZE = MB / 2;
  private static final String MIN_BUFFER_SIZE_MSG = "At least 0.5MB RAM buffer is needed";

  /**
   * Maximum number of temporary files before doing an intermediate merge.
   */
  public final static int MAX_TEMPFILES = 10;

  private final Directory dir;
  private final int valueLength;
  private final String tempFileNamePrefix;

  private final ExecutorService exec;
  private final Semaphore partitionsInRAM;

  /** 
   * A bit more descriptive unit for constructors.
   * 
   * @see #automatic()
   * @see #megabytes(long)
   */
  public static final class BufferSize {
    final int bytes;
  
    private BufferSize(long bytes) {
      if (bytes > Integer.MAX_VALUE) {
        throw new IllegalArgumentException("Buffer too large for Java ("
            + (Integer.MAX_VALUE / MB) + "mb max): " + bytes);
      }
      
      if (bytes < ABSOLUTE_MIN_SORT_BUFFER_SIZE) {
        throw new IllegalArgumentException(MIN_BUFFER_SIZE_MSG + ": " + bytes);
      }
  
      this.bytes = (int) bytes;
    }
    
    /**
     * Creates a {@link BufferSize} in MB. The given 
     * values must be &gt; 0 and &lt; 2048.
     */
    public static BufferSize megabytes(long mb) {
      return new BufferSize(mb * MB);
    }
  
    /** 
     * Approximately half of the currently available free heap, but no less
     * than {@link #ABSOLUTE_MIN_SORT_BUFFER_SIZE}. However if current heap allocation 
     * is insufficient or if there is a large portion of unallocated heap-space available 
     * for sorting consult with max allowed heap size. 
     */
    public static BufferSize automatic() {
      Runtime rt = Runtime.getRuntime();
      
      // take sizes in "conservative" order
      final long max = rt.maxMemory(); // max allocated
      final long total = rt.totalMemory(); // currently allocated
      final long free = rt.freeMemory(); // unused portion of currently allocated
      final long totalAvailableBytes = max - total + free;
      
      // by free mem (attempting to not grow the heap for this)
      long sortBufferByteSize = free/2;
      final long minBufferSizeBytes = MIN_BUFFER_SIZE_MB*MB;
      if (sortBufferByteSize <  minBufferSizeBytes
          || totalAvailableBytes > 10 * minBufferSizeBytes) { // lets see if we need/should to grow the heap 
        if (totalAvailableBytes/2 > minBufferSizeBytes) { // there is enough mem for a reasonable buffer
          sortBufferByteSize = totalAvailableBytes/2; // grow the heap
        } else {
          //heap seems smallish lets be conservative fall back to the free/2 
          sortBufferByteSize = Math.max(ABSOLUTE_MIN_SORT_BUFFER_SIZE, sortBufferByteSize);
        }
      }
      return new BufferSize(Math.min((long)Integer.MAX_VALUE, sortBufferByteSize));
    }
  }
  
  /**
   * Sort info (debugging mostly).
   */
  public class SortInfo {
    /** number of temporary files created when merging partitions */
    public int tempMergeFiles;
    /** number of partition merges */
    public int mergeRounds;
    /** number of lines of data read */
    public int lineCount;
    /** time spent merging sorted partitions (in milliseconds) */
    public final AtomicLong mergeTimeMS = new AtomicLong();
    /** time spent sorting data (in milliseconds) */
    public final AtomicLong sortTimeMS = new AtomicLong();
    /** total time spent (in milliseconds) */
    public long totalTimeMS;
    /** time spent in i/o read (in milliseconds) */
    public long readTimeMS;
    /** read buffer size (in bytes) */
    public final long bufferSize = ramBufferSize.bytes;
    
    /** create a new SortInfo (with empty statistics) for debugging */
    public SortInfo() {}
    
    @Override
    public String toString() {
      return String.format(Locale.ROOT,
                           "time=%.2f sec. total (%.2f reading, %.2f sorting, %.2f merging), lines=%d, temp files=%d, merges=%d, soft ram limit=%.2f MB",
                           totalTimeMS / 1000.0d, readTimeMS / 1000.0d, sortTimeMS.get() / 1000.0d, mergeTimeMS.get() / 1000.0d,
                           lineCount, tempMergeFiles, mergeRounds,
                           (double) bufferSize / MB);
    }
  }

  private final BufferSize ramBufferSize;
  
  SortInfo sortInfo;
  private int maxTempFiles;
  private final Comparator<BytesRef> comparator;
  
  /** Default comparator: sorts in binary (codepoint) order */
  public static final Comparator<BytesRef> DEFAULT_COMPARATOR = Comparator.naturalOrder();

  /**
   * Defaults constructor.
   * 
   * @see BufferSize#automatic()
   */
  public OfflineSorter(Directory dir, String tempFileNamePrefix) throws IOException {
    this(dir, tempFileNamePrefix, DEFAULT_COMPARATOR, BufferSize.automatic(), MAX_TEMPFILES, -1, null, 0);
  }
  
  /**
   * Defaults constructor with a custom comparator.
   * 
   * @see BufferSize#automatic()
   */
  public OfflineSorter(Directory dir, String tempFileNamePrefix, Comparator<BytesRef> comparator) throws IOException {
    this(dir, tempFileNamePrefix, comparator, BufferSize.automatic(), MAX_TEMPFILES, -1, null, 0);
  }

  /**
   * All-details constructor.  If {@code valueLength} is -1 (the default), the length of each value differs; otherwise,
   * all values have the specified length.  If you pass a non-null {@code ExecutorService} then it will be
   * used to run sorting operations that can be run concurrently, and maxPartitionsInRAM is the maximum
   * concurrent in-memory partitions.  Thus the maximum possible RAM used by this class while sorting is
   * {@code maxPartitionsInRAM * ramBufferSize}.
   */
  public OfflineSorter(Directory dir, String tempFileNamePrefix, Comparator<BytesRef> comparator,
                       BufferSize ramBufferSize, int maxTempfiles, int valueLength, ExecutorService exec,
                       int maxPartitionsInRAM) {
    if (exec != null) {
      this.exec = exec;
      if (maxPartitionsInRAM <= 0) {
        throw new IllegalArgumentException("maxPartitionsInRAM must be > 0; got " + maxPartitionsInRAM);
      }
    } else {
      this.exec = new SameThreadExecutorService();
      maxPartitionsInRAM = 1;
    }
    this.partitionsInRAM = new Semaphore(maxPartitionsInRAM);

    if (ramBufferSize.bytes < ABSOLUTE_MIN_SORT_BUFFER_SIZE) {
      throw new IllegalArgumentException(MIN_BUFFER_SIZE_MSG + ": " + ramBufferSize.bytes);
    }
    
    if (maxTempfiles < 2) {
      throw new IllegalArgumentException("maxTempFiles must be >= 2");
    }

    if (valueLength != -1 && (valueLength == 0 || valueLength > Short.MAX_VALUE)) {
      throw new IllegalArgumentException("valueLength must be 1 .. " + Short.MAX_VALUE + "; got: " + valueLength);
    }
    
    this.valueLength = valueLength;
    this.ramBufferSize = ramBufferSize;
    this.maxTempFiles = maxTempfiles;
    this.comparator = comparator;
    this.dir = dir;
    this.tempFileNamePrefix = tempFileNamePrefix;
  }

  /** Returns the {@link Directory} we use to create temp files. */
  public Directory getDirectory() {
    return dir;
  }

  /** Returns the temp file name prefix passed to {@link Directory#createTempOutput} to generate temporary files. */
  public String getTempFileNamePrefix() {
    return tempFileNamePrefix;
  }

  /** 
   * Sort input to a new temp file, returning its name.
   */
  public String sort(String inputFileName) throws IOException {
    
    sortInfo = new SortInfo();
    long startMS = System.currentTimeMillis();

<<<<<<< HEAD
    List<PartitionAndCount> segments = new ArrayList<>();
=======
    List<Future<Partition>> segments = new ArrayList<>();
>>>>>>> b803ac26
    int[] levelCounts = new int[1];

    // So we can remove any partially written temp files on exception:
    TrackingDirectoryWrapper trackingDir = new TrackingDirectoryWrapper(dir);

    boolean success = false;
    boolean[] isExhausted = new boolean[1];
    try (ByteSequencesReader is = getReader(dir.openChecksumInput(inputFileName, IOContext.READONCE), inputFileName)) {
<<<<<<< HEAD
      while (isExhausted[0] == false) {
        int lineCount = readPartition(is, isExhausted);
        if (lineCount == 0) {
          assert isExhausted[0];
          break;
        }
        segments.add(sortPartition(trackingDir, lineCount));
=======
      while (true) {
        Partition part = readPartition(is);
        if (part.count == 0) {
          if (partitionsInRAM != null) {
            partitionsInRAM.release();
          }
          assert part.exhausted;
          break;
        }

        Callable<Partition> job = new SortPartitionTask(trackingDir, part);

        segments.add(exec.submit(job));
>>>>>>> b803ac26
        sortInfo.tempMergeFiles++;
        sortInfo.lineCount += part.count;
        levelCounts[0]++;

        // Handle intermediate merges; we need a while loop to "cascade" the merge when necessary:
        int mergeLevel = 0;
        while (levelCounts[mergeLevel] == maxTempFiles) {
          mergePartitions(trackingDir, segments);
          if (mergeLevel+2 > levelCounts.length) {
            levelCounts = ArrayUtil.grow(levelCounts, mergeLevel+2);
          }
          levelCounts[mergeLevel+1]++;
          levelCounts[mergeLevel] = 0;
          mergeLevel++;
        }

        if (part.exhausted) {
          break;
        }
      }
      
      // TODO: we shouldn't have to do this?  Can't we return a merged reader to
      // the caller, who often consumes the result just once, instead?

      // Merge all partitions down to 1 (basically a forceMerge(1)):
      while (segments.size() > 1) {     
        mergePartitions(trackingDir, segments);
      }

      String result;
      if (segments.isEmpty()) {
        try (IndexOutput out = trackingDir.createTempOutput(tempFileNamePrefix, "sort", IOContext.DEFAULT)) {
          // Write empty file footer
          CodecUtil.writeFooter(out);
          result = out.getName();
        }
      } else {
<<<<<<< HEAD
        result = segments.get(0).fileName;
=======
        result = getPartition(segments.get(0)).fileName;
>>>>>>> b803ac26
      }

      // We should be explicitly removing all intermediate files ourselves unless there is an exception:
      assert trackingDir.getCreatedFiles().size() == 1 && trackingDir.getCreatedFiles().contains(result);

      sortInfo.totalTimeMS = System.currentTimeMillis() - startMS;

      CodecUtil.checkFooter(is.in);

      success = true;

      return result;

    } catch (InterruptedException ie) {
      throw new ThreadInterruptedException(ie);
    } finally {
      if (success == false) {
        IOUtils.deleteFilesIgnoringExceptions(trackingDir, trackingDir.getCreatedFiles());
      }
    }
  }

<<<<<<< HEAD
  /** Sort a single partition in-memory. */
  protected PartitionAndCount sortPartition(TrackingDirectoryWrapper trackingDir, int lineCount) throws IOException {

    try (IndexOutput tempFile = trackingDir.createTempOutput(tempFileNamePrefix, "sort", IOContext.DEFAULT);
         ByteSequencesWriter out = getWriter(tempFile, lineCount);) {
      
      BytesRef spare;

      long start = System.currentTimeMillis();
      BytesRefIterator iter = buffer.iterator(comparator);
      sortInfo.sortTime += System.currentTimeMillis() - start;

      int count = 0;
      while ((spare = iter.next()) != null) {
        assert spare.length <= Short.MAX_VALUE;
        out.write(spare);
        count++;
      }

      assert count == lineCount;
      
      // Clean up the buffer for the next partition.
      buffer.clear();

      CodecUtil.writeFooter(out.out);

      return new PartitionAndCount(lineCount, tempFile.getName());
    }
  }

=======
>>>>>>> b803ac26
  /** Called on exception, to check whether the checksum is also corrupt in this source, and add that 
   *  information (checksum matched or didn't) as a suppressed exception. */
  private void verifyChecksum(Throwable priorException, ByteSequencesReader reader) throws IOException {
    try (ChecksumIndexInput in = dir.openChecksumInput(reader.name, IOContext.READONCE)) {
      CodecUtil.checkFooter(in, priorException);
    }
  }

  /** Merge the most recent {@code maxTempFile} partitions into a new partition. */
<<<<<<< HEAD
  void mergePartitions(Directory trackingDir, List<PartitionAndCount> segments) throws IOException {
    long start = System.currentTimeMillis();

    List<PartitionAndCount> segmentsToMerge;
=======
  void mergePartitions(Directory trackingDir, List<Future<Partition>> segments) throws IOException {
    long start = System.currentTimeMillis();
    List<Future<Partition>> segmentsToMerge;
>>>>>>> b803ac26
    if (segments.size() > maxTempFiles) {
      segmentsToMerge = segments.subList(segments.size() - maxTempFiles, segments.size());
    } else {
      segmentsToMerge = segments;
    }

<<<<<<< HEAD
    long totalCount = 0;
    for (PartitionAndCount segment : segmentsToMerge) {
      totalCount += segment.count;
    }

    PriorityQueue<FileAndTop> queue = new PriorityQueue<FileAndTop>(segmentsToMerge.size()) {
      @Override
      protected boolean lessThan(FileAndTop a, FileAndTop b) {
        return comparator.compare(a.current, b.current) < 0;
      }
    };

    ByteSequencesReader[] streams = new ByteSequencesReader[segmentsToMerge.size()];

    String newSegmentName = null;

    try (ByteSequencesWriter writer = getWriter(trackingDir.createTempOutput(tempFileNamePrefix, "sort", IOContext.DEFAULT), totalCount)) {

      newSegmentName = writer.out.getName();
      
      // Open streams and read the top for each file
      for (int i = 0; i < segmentsToMerge.size(); i++) {
        streams[i] = getReader(dir.openChecksumInput(segmentsToMerge.get(i).fileName, IOContext.READONCE), segmentsToMerge.get(i).fileName);
        BytesRef item = null;
        try {
          item = streams[i].next();
        } catch (Throwable t) {
          verifyChecksum(t, streams[i]);
        }
        assert item != null;
        queue.insertWithOverflow(new FileAndTop(i, item));
      }
  
      // Unix utility sort() uses ordered array of files to pick the next line from, updating
      // it as it reads new lines. The PQ used here is a more elegant solution and has 
      // a nicer theoretical complexity bound :) The entire sorting process is I/O bound anyway
      // so it shouldn't make much of a difference (didn't check).
      FileAndTop top;
      while ((top = queue.top()) != null) {
        writer.write(top.current);
        try {
          top.current = streams[top.fd].next();
        } catch (Throwable t) {
          verifyChecksum(t, streams[top.fd]);
        }
=======
    sortInfo.mergeRounds++;

    MergePartitionsTask task = new MergePartitionsTask(trackingDir, new ArrayList<>(segmentsToMerge));
>>>>>>> b803ac26

    segmentsToMerge.clear();
    segments.add(exec.submit(task));

    sortInfo.tempMergeFiles++;
  }

  /** Holds one partition of items, either loaded into memory or based on a file. */
  private static class Partition {
    public final SortableBytesRefArray buffer;
    public final boolean exhausted;
    public final long count;
    public final String fileName;

    /** A partition loaded into memory. */
    public Partition(SortableBytesRefArray buffer, boolean exhausted) {
      this.buffer = buffer;
      this.fileName = null;
      this.count = buffer.size();
      this.exhausted = exhausted;
    }

<<<<<<< HEAD
    IOUtils.deleteFiles(trackingDir, segmentsToMerge.stream().map(segment -> segment.fileName).collect(Collectors.toList()));

    segmentsToMerge.clear();
    segments.add(new PartitionAndCount(totalCount, newSegmentName));

    sortInfo.tempMergeFiles++;
  }

  /** Read in a single partition of data, setting isExhausted[0] to true if there are no more items. */
  int readPartition(ByteSequencesReader reader, boolean[] isExhausted) throws IOException {
    long start = System.currentTimeMillis();
    if (valueLength != -1) {
      int limit = ramBufferSize.bytes / valueLength;
      for(int i=0;i<limit;i++) {
        BytesRef item = null;
        try {
          item = reader.next();
        } catch (Throwable t) {
          verifyChecksum(t, reader);
        }
        if (item == null) {
          isExhausted[0] = true;
          break;
=======
    /** An on-disk partition. */
    public Partition(String fileName, long count) {
      this.buffer = null;
      this.fileName = fileName;
      this.count = count;
      this.exhausted = true;
    }
  }

  /** Read in a single partition of data, setting isExhausted[0] to true if there are no more items. */
  Partition readPartition(ByteSequencesReader reader) throws IOException, InterruptedException {
    if (partitionsInRAM != null) {
      partitionsInRAM.acquire();
    }
    boolean success = false;
    try {
      long start = System.currentTimeMillis();
      SortableBytesRefArray buffer;
      boolean exhausted = false;
      int count;
      if (valueLength != -1) {
        // fixed length case
        buffer = new FixedLengthBytesRefArray(valueLength);
        int limit = ramBufferSize.bytes / valueLength;
        for(int i=0;i<limit;i++) {
          BytesRef item = null;
          try {
            item = reader.next();
          } catch (Throwable t) {
            verifyChecksum(t, reader);
          }
          if (item == null) {
            exhausted = true;
            break;
          }
          buffer.append(item);
        }
      } else {
        Counter bufferBytesUsed = Counter.newCounter();
        buffer = new BytesRefArray(bufferBytesUsed);
        while (true) {
          BytesRef item = null;
          try {
            item = reader.next();
          } catch (Throwable t) {
            verifyChecksum(t, reader);
          }
          if (item == null) {
            exhausted = true;
            break;
          }
          buffer.append(item);
          // Account for the created objects.
          // (buffer slots do not account to buffer size.) 
          if (bufferBytesUsed.get() > ramBufferSize.bytes) {
            break;
          }
>>>>>>> b803ac26
        }
      }
<<<<<<< HEAD
    } else {
      while (true) {
        BytesRef item = null;
        try {
          item = reader.next();
        } catch (Throwable t) {
          verifyChecksum(t, reader);
        }
        if (item == null) {
          isExhausted[0] = true;
          break;
        }
        buffer.append(item);
        // Account for the created objects.
        // (buffer slots do not account to buffer size.) 
        if (bufferBytesUsed.get() > ramBufferSize.bytes) {
          break;
        }
=======
      sortInfo.readTimeMS += System.currentTimeMillis() - start;
      success = true;
      return new Partition(buffer, exhausted);
    } finally {
      if (success == false && partitionsInRAM != null) {
        partitionsInRAM.release();
>>>>>>> b803ac26
      }
    }
  }

  static class FileAndTop {
    final int fd;
    BytesRef current;

    FileAndTop(int fd, BytesRef firstLine) {
      this.fd = fd;
      this.current = firstLine;
    }
  }

  /** Subclasses can override to change how byte sequences are written to disk. */
  protected ByteSequencesWriter getWriter(IndexOutput out, long itemCount) throws IOException {
    return new ByteSequencesWriter(out);
  }

  /** Subclasses can override to change how byte sequences are read from disk. */
  protected ByteSequencesReader getReader(ChecksumIndexInput in, String name) throws IOException {
    return new ByteSequencesReader(in, name);
  }

  /**
   * Utility class to emit length-prefixed byte[] entries to an output stream for sorting.
   * Complementary to {@link ByteSequencesReader}.  You must use {@link CodecUtil#writeFooter}
   * to write a footer at the end of the input file.
   */
  public static class ByteSequencesWriter implements Closeable {
    protected final IndexOutput out;

    // TODO: this should optimize the fixed width case as well

    /** Constructs a ByteSequencesWriter to the provided DataOutput */
    public ByteSequencesWriter(IndexOutput out) {
      this.out = out;
    }

    /**
     * Writes a BytesRef.
     * @see #write(byte[], int, int)
     */
    public final void write(BytesRef ref) throws IOException {
      assert ref != null;
      write(ref.bytes, ref.offset, ref.length);
    }

    /**
     * Writes a byte array.
     * @see #write(byte[], int, int)
     */
    public final void write(byte[] bytes) throws IOException {
      write(bytes, 0, bytes.length);
    }

    /**
     * Writes a byte array.
     * <p>
     * The length is written as a <code>short</code>, followed
     * by the bytes.
     */
    public void write(byte[] bytes, int off, int len) throws IOException {
      assert bytes != null;
      assert off >= 0 && off + len <= bytes.length;
      assert len >= 0;
      if (len > Short.MAX_VALUE) {
        throw new IllegalArgumentException("len must be <= " + Short.MAX_VALUE + "; got " + len);
      }
      out.writeShort((short) len);
      out.writeBytes(bytes, off, len);
    }
    
    /**
     * Closes the provided {@link IndexOutput}.
     */
    @Override
    public void close() throws IOException {
      out.close();
    }    
  }

  /**
   * Utility class to read length-prefixed byte[] entries from an input.
   * Complementary to {@link ByteSequencesWriter}.
   */
  public static class ByteSequencesReader implements BytesRefIterator, Closeable {
    protected final String name;
    protected final ChecksumIndexInput in;
    protected final long end;
    private final BytesRefBuilder ref = new BytesRefBuilder();

    /** Constructs a ByteSequencesReader from the provided IndexInput */
    public ByteSequencesReader(ChecksumIndexInput in, String name) {
      this.in = in;
      this.name = name;
      end = in.length() - CodecUtil.footerLength();
    }

    /**
     * Reads the next entry into the provided {@link BytesRef}. The internal
     * storage is resized if needed.
     * 
     * @return Returns <code>false</code> if EOF occurred when trying to read
     * the header of the next sequence. Returns <code>true</code> otherwise.
     * @throws EOFException if the file ends before the full sequence is read.
     */
    public BytesRef next() throws IOException {
      if (in.getFilePointer() >= end) {
        return null;
      }

      short length = in.readShort();
      ref.grow(length);
      ref.setLength(length);
      in.readBytes(ref.bytes(), 0, length);
      return ref.get();
    }

    /**
     * Closes the provided {@link IndexInput}.
     */
    @Override
    public void close() throws IOException {
      in.close();
    }
  }

  /** Returns the comparator in use to sort entries */
  public Comparator<BytesRef> getComparator() {
    return comparator;
  }

<<<<<<< HEAD
  private static class PartitionAndCount {
    final long count;
    final String fileName;

    public PartitionAndCount(long count, String fileName) {
      this.count = count;
      this.fileName = fileName;
=======
  /** Sorts one in-memory partition, writes it to disk, and returns the resulting file-based partition. */
  private class SortPartitionTask implements Callable<Partition> {

    private final Directory dir;
    private final Partition part;
      
    public SortPartitionTask(Directory dir, Partition part) {
      this.dir = dir;
      this.part = part;
    }
    
    @Override
    public Partition call() throws IOException {
      try (IndexOutput tempFile = dir.createTempOutput(tempFileNamePrefix, "sort", IOContext.DEFAULT);
           ByteSequencesWriter out = getWriter(tempFile, part.buffer.size());) {
      
        BytesRef spare;

        long startMS = System.currentTimeMillis();
        BytesRefIterator iter = part.buffer.iterator(comparator);
        sortInfo.sortTimeMS.addAndGet(System.currentTimeMillis() - startMS);

        int count = 0;
        while ((spare = iter.next()) != null) {
          assert spare.length <= Short.MAX_VALUE;
          out.write(spare);
          count++;
        }

        assert count == part.count;

        CodecUtil.writeFooter(out.out);
        part.buffer.clear();

        return new Partition(tempFile.getName(), part.count);
      } finally {
        if (partitionsInRAM != null) {
          partitionsInRAM.release();
        }
      }
    }
  }

  private Partition getPartition(Future<Partition> future) throws IOException {
    try {
      return future.get();
    } catch (InterruptedException ie) {
      throw new ThreadInterruptedException(ie);
    } catch (ExecutionException ee) {
      // Theoretically cause can be null; guard against that.
      Throwable cause = ee.getCause();
      throw IOUtils.rethrowAlways(cause != null ? cause : ee);
    }
  }

  /** Merges multiple file-based partitions to a single on-disk partition. */
  private class MergePartitionsTask implements Callable<Partition> {
    private final Directory dir;
    private final List<Future<Partition>> segmentsToMerge;
    
    public MergePartitionsTask(Directory dir, List<Future<Partition>> segmentsToMerge) {
      this.dir = dir;
      this.segmentsToMerge = segmentsToMerge;
    }

    @Override
    public Partition call() throws IOException {
      long totalCount = 0;
      for (Future<Partition> segment : segmentsToMerge) {
        totalCount += getPartition(segment).count;
      }

      PriorityQueue<FileAndTop> queue = new PriorityQueue<FileAndTop>(segmentsToMerge.size()) {
          @Override
          protected boolean lessThan(FileAndTop a, FileAndTop b) {
            return comparator.compare(a.current, b.current) < 0;
          }
        };

      ByteSequencesReader[] streams = new ByteSequencesReader[segmentsToMerge.size()];

      String newSegmentName = null;

      long startMS = System.currentTimeMillis();
      try (ByteSequencesWriter writer = getWriter(dir.createTempOutput(tempFileNamePrefix, "sort", IOContext.DEFAULT), totalCount)) {

        newSegmentName = writer.out.getName();
      
        // Open streams and read the top for each file
        for (int i = 0; i < segmentsToMerge.size(); i++) {
          Partition segment = getPartition(segmentsToMerge.get(i));
          streams[i] = getReader(dir.openChecksumInput(segment.fileName, IOContext.READONCE), segment.fileName);
              
          BytesRef item = null;
          try {
            item = streams[i].next();
          } catch (Throwable t) {
            verifyChecksum(t, streams[i]);
          }
          assert item != null;
          queue.insertWithOverflow(new FileAndTop(i, item));
        }
  
        // Unix utility sort() uses ordered array of files to pick the next line from, updating
        // it as it reads new lines. The PQ used here is a more elegant solution and has 
        // a nicer theoretical complexity bound :) The entire sorting process is I/O bound anyway
        // so it shouldn't make much of a difference (didn't check).
        FileAndTop top;
        while ((top = queue.top()) != null) {
          writer.write(top.current);
          try {
            top.current = streams[top.fd].next();
          } catch (Throwable t) {
            verifyChecksum(t, streams[top.fd]);
          }

          if (top.current != null) {
            queue.updateTop();
          } else {
            queue.pop();
          }
        }

        CodecUtil.writeFooter(writer.out);

        for(ByteSequencesReader reader : streams) {
          CodecUtil.checkFooter(reader.in);
        }

        sortInfo.mergeTimeMS.addAndGet(System.currentTimeMillis() - startMS);
      } finally {
        IOUtils.close(streams);
      }
      List<String> toDelete = new ArrayList<>();
      for (Future<Partition> segment : segmentsToMerge) {
        toDelete.add(getPartition(segment).fileName);
      }
      IOUtils.deleteFiles(dir, toDelete);

      return new Partition(newSegmentName, totalCount);
>>>>>>> b803ac26
    }
  }
}<|MERGE_RESOLUTION|>--- conflicted
+++ resolved
@@ -24,16 +24,12 @@
 import java.util.Comparator;
 import java.util.List;
 import java.util.Locale;
-<<<<<<< HEAD
-import java.util.stream.Collectors;
-=======
 import java.util.concurrent.Callable;
 import java.util.concurrent.ExecutionException;
 import java.util.concurrent.ExecutorService;
 import java.util.concurrent.Future;
 import java.util.concurrent.Semaphore;
 import java.util.concurrent.atomic.AtomicLong;
->>>>>>> b803ac26
 
 import org.apache.lucene.codecs.CodecUtil;
 import org.apache.lucene.store.ChecksumIndexInput;
@@ -266,28 +262,14 @@
     sortInfo = new SortInfo();
     long startMS = System.currentTimeMillis();
 
-<<<<<<< HEAD
-    List<PartitionAndCount> segments = new ArrayList<>();
-=======
     List<Future<Partition>> segments = new ArrayList<>();
->>>>>>> b803ac26
     int[] levelCounts = new int[1];
 
     // So we can remove any partially written temp files on exception:
     TrackingDirectoryWrapper trackingDir = new TrackingDirectoryWrapper(dir);
 
     boolean success = false;
-    boolean[] isExhausted = new boolean[1];
     try (ByteSequencesReader is = getReader(dir.openChecksumInput(inputFileName, IOContext.READONCE), inputFileName)) {
-<<<<<<< HEAD
-      while (isExhausted[0] == false) {
-        int lineCount = readPartition(is, isExhausted);
-        if (lineCount == 0) {
-          assert isExhausted[0];
-          break;
-        }
-        segments.add(sortPartition(trackingDir, lineCount));
-=======
       while (true) {
         Partition part = readPartition(is);
         if (part.count == 0) {
@@ -301,7 +283,6 @@
         Callable<Partition> job = new SortPartitionTask(trackingDir, part);
 
         segments.add(exec.submit(job));
->>>>>>> b803ac26
         sortInfo.tempMergeFiles++;
         sortInfo.lineCount += part.count;
         levelCounts[0]++;
@@ -339,11 +320,7 @@
           result = out.getName();
         }
       } else {
-<<<<<<< HEAD
-        result = segments.get(0).fileName;
-=======
         result = getPartition(segments.get(0)).fileName;
->>>>>>> b803ac26
       }
 
       // We should be explicitly removing all intermediate files ourselves unless there is an exception:
@@ -366,39 +343,6 @@
     }
   }
 
-<<<<<<< HEAD
-  /** Sort a single partition in-memory. */
-  protected PartitionAndCount sortPartition(TrackingDirectoryWrapper trackingDir, int lineCount) throws IOException {
-
-    try (IndexOutput tempFile = trackingDir.createTempOutput(tempFileNamePrefix, "sort", IOContext.DEFAULT);
-         ByteSequencesWriter out = getWriter(tempFile, lineCount);) {
-      
-      BytesRef spare;
-
-      long start = System.currentTimeMillis();
-      BytesRefIterator iter = buffer.iterator(comparator);
-      sortInfo.sortTime += System.currentTimeMillis() - start;
-
-      int count = 0;
-      while ((spare = iter.next()) != null) {
-        assert spare.length <= Short.MAX_VALUE;
-        out.write(spare);
-        count++;
-      }
-
-      assert count == lineCount;
-      
-      // Clean up the buffer for the next partition.
-      buffer.clear();
-
-      CodecUtil.writeFooter(out.out);
-
-      return new PartitionAndCount(lineCount, tempFile.getName());
-    }
-  }
-
-=======
->>>>>>> b803ac26
   /** Called on exception, to check whether the checksum is also corrupt in this source, and add that 
    *  information (checksum matched or didn't) as a suppressed exception. */
   private void verifyChecksum(Throwable priorException, ByteSequencesReader reader) throws IOException {
@@ -408,73 +352,18 @@
   }
 
   /** Merge the most recent {@code maxTempFile} partitions into a new partition. */
-<<<<<<< HEAD
-  void mergePartitions(Directory trackingDir, List<PartitionAndCount> segments) throws IOException {
-    long start = System.currentTimeMillis();
-
-    List<PartitionAndCount> segmentsToMerge;
-=======
   void mergePartitions(Directory trackingDir, List<Future<Partition>> segments) throws IOException {
     long start = System.currentTimeMillis();
     List<Future<Partition>> segmentsToMerge;
->>>>>>> b803ac26
     if (segments.size() > maxTempFiles) {
       segmentsToMerge = segments.subList(segments.size() - maxTempFiles, segments.size());
     } else {
       segmentsToMerge = segments;
     }
 
-<<<<<<< HEAD
-    long totalCount = 0;
-    for (PartitionAndCount segment : segmentsToMerge) {
-      totalCount += segment.count;
-    }
-
-    PriorityQueue<FileAndTop> queue = new PriorityQueue<FileAndTop>(segmentsToMerge.size()) {
-      @Override
-      protected boolean lessThan(FileAndTop a, FileAndTop b) {
-        return comparator.compare(a.current, b.current) < 0;
-      }
-    };
-
-    ByteSequencesReader[] streams = new ByteSequencesReader[segmentsToMerge.size()];
-
-    String newSegmentName = null;
-
-    try (ByteSequencesWriter writer = getWriter(trackingDir.createTempOutput(tempFileNamePrefix, "sort", IOContext.DEFAULT), totalCount)) {
-
-      newSegmentName = writer.out.getName();
-      
-      // Open streams and read the top for each file
-      for (int i = 0; i < segmentsToMerge.size(); i++) {
-        streams[i] = getReader(dir.openChecksumInput(segmentsToMerge.get(i).fileName, IOContext.READONCE), segmentsToMerge.get(i).fileName);
-        BytesRef item = null;
-        try {
-          item = streams[i].next();
-        } catch (Throwable t) {
-          verifyChecksum(t, streams[i]);
-        }
-        assert item != null;
-        queue.insertWithOverflow(new FileAndTop(i, item));
-      }
-  
-      // Unix utility sort() uses ordered array of files to pick the next line from, updating
-      // it as it reads new lines. The PQ used here is a more elegant solution and has 
-      // a nicer theoretical complexity bound :) The entire sorting process is I/O bound anyway
-      // so it shouldn't make much of a difference (didn't check).
-      FileAndTop top;
-      while ((top = queue.top()) != null) {
-        writer.write(top.current);
-        try {
-          top.current = streams[top.fd].next();
-        } catch (Throwable t) {
-          verifyChecksum(t, streams[top.fd]);
-        }
-=======
     sortInfo.mergeRounds++;
 
     MergePartitionsTask task = new MergePartitionsTask(trackingDir, new ArrayList<>(segmentsToMerge));
->>>>>>> b803ac26
 
     segmentsToMerge.clear();
     segments.add(exec.submit(task));
@@ -497,31 +386,6 @@
       this.exhausted = exhausted;
     }
 
-<<<<<<< HEAD
-    IOUtils.deleteFiles(trackingDir, segmentsToMerge.stream().map(segment -> segment.fileName).collect(Collectors.toList()));
-
-    segmentsToMerge.clear();
-    segments.add(new PartitionAndCount(totalCount, newSegmentName));
-
-    sortInfo.tempMergeFiles++;
-  }
-
-  /** Read in a single partition of data, setting isExhausted[0] to true if there are no more items. */
-  int readPartition(ByteSequencesReader reader, boolean[] isExhausted) throws IOException {
-    long start = System.currentTimeMillis();
-    if (valueLength != -1) {
-      int limit = ramBufferSize.bytes / valueLength;
-      for(int i=0;i<limit;i++) {
-        BytesRef item = null;
-        try {
-          item = reader.next();
-        } catch (Throwable t) {
-          verifyChecksum(t, reader);
-        }
-        if (item == null) {
-          isExhausted[0] = true;
-          break;
-=======
     /** An on-disk partition. */
     public Partition(String fileName, long count) {
       this.buffer = null;
@@ -579,36 +443,14 @@
           if (bufferBytesUsed.get() > ramBufferSize.bytes) {
             break;
           }
->>>>>>> b803ac26
-        }
-      }
-<<<<<<< HEAD
-    } else {
-      while (true) {
-        BytesRef item = null;
-        try {
-          item = reader.next();
-        } catch (Throwable t) {
-          verifyChecksum(t, reader);
-        }
-        if (item == null) {
-          isExhausted[0] = true;
-          break;
-        }
-        buffer.append(item);
-        // Account for the created objects.
-        // (buffer slots do not account to buffer size.) 
-        if (bufferBytesUsed.get() > ramBufferSize.bytes) {
-          break;
-        }
-=======
+        }
+      }
       sortInfo.readTimeMS += System.currentTimeMillis() - start;
       success = true;
       return new Partition(buffer, exhausted);
     } finally {
       if (success == false && partitionsInRAM != null) {
         partitionsInRAM.release();
->>>>>>> b803ac26
       }
     }
   }
@@ -742,15 +584,6 @@
     return comparator;
   }
 
-<<<<<<< HEAD
-  private static class PartitionAndCount {
-    final long count;
-    final String fileName;
-
-    public PartitionAndCount(long count, String fileName) {
-      this.count = count;
-      this.fileName = fileName;
-=======
   /** Sorts one in-memory partition, writes it to disk, and returns the resulting file-based partition. */
   private class SortPartitionTask implements Callable<Partition> {
 
@@ -891,7 +724,6 @@
       IOUtils.deleteFiles(dir, toDelete);
 
       return new Partition(newSegmentName, totalCount);
->>>>>>> b803ac26
     }
   }
 }