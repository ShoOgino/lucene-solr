--- conflicted
+++ resolved
@@ -116,8 +116,6 @@
   public static final Version LUCENE_6_6_0 = new Version(6, 6, 0);
 
   /**
-<<<<<<< HEAD
-=======
    * Match settings and bugs in Lucene's 6.7.0 release.
    * @deprecated Use latest
    */
@@ -125,7 +123,6 @@
   public static final Version LUCENE_6_7_0 = new Version(6, 7, 0);
 
   /**
->>>>>>> b803ac26
    * Match settings and bugs in Lucene's 7.0.0 release.
    *  <p>
    *  Use this to get the latest &amp; greatest settings, bug
