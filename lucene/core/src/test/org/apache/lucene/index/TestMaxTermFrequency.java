/*
 * Licensed to the Apache Software Foundation (ASF) under one or more
 * contributor license agreements.  See the NOTICE file distributed with
 * this work for additional information regarding copyright ownership.
 * The ASF licenses this file to You under the Apache License, Version 2.0
 * (the "License"); you may not use this file except in compliance with
 * the License.  You may obtain a copy of the License at
 *
 *     http://www.apache.org/licenses/LICENSE-2.0
 *
 * Unless required by applicable law or agreed to in writing, software
 * distributed under the License is distributed on an "AS IS" BASIS,
 * WITHOUT WARRANTIES OR CONDITIONS OF ANY KIND, either express or implied.
 * See the License for the specific language governing permissions and
 * limitations under the License.
 */
package org.apache.lucene.index;


import java.io.IOException;
import java.util.ArrayList;
import java.util.Arrays;
import java.util.Collections;
import java.util.List;

import org.apache.lucene.analysis.MockAnalyzer;
import org.apache.lucene.analysis.MockTokenizer;
import org.apache.lucene.document.Document;
import org.apache.lucene.document.Field;
import org.apache.lucene.search.CollectionStatistics;
import org.apache.lucene.search.TermStatistics;
import org.apache.lucene.search.similarities.Similarity;
import org.apache.lucene.store.Directory;
import org.apache.lucene.util.BytesRef;
import org.apache.lucene.util.LuceneTestCase;
import org.apache.lucene.util.TestUtil;

/**
 * Tests the maxTermFrequency statistic in FieldInvertState
 */
public class TestMaxTermFrequency extends LuceneTestCase {
  Directory dir;
  IndexReader reader;
  /* expected maxTermFrequency values for our documents */
  ArrayList<Integer> expected = new ArrayList<>();

  @Override
  public void setUp() throws Exception {
    super.setUp();
    dir = newDirectory();
    IndexWriterConfig config = newIndexWriterConfig(new MockAnalyzer(random(), MockTokenizer.SIMPLE, true))
                                 .setMergePolicy(newLogMergePolicy());
    config.setSimilarity(new TestSimilarity());
    RandomIndexWriter writer = new RandomIndexWriter(random(), dir, config);
    Document doc = new Document();
    Field foo = newTextField("foo", "", Field.Store.NO);
    doc.add(foo);
    for (int i = 0; i < 100; i++) {
      foo.setStringValue(addValue());
      writer.addDocument(doc);
    }
    reader = writer.getReader();
    writer.close();
  }

  @Override
  public void tearDown() throws Exception {
    reader.close();
    dir.close();
    super.tearDown();
  }

  public void test() throws Exception {
    NumericDocValues fooNorms = MultiDocValues.getNormValues(reader, "foo");
    for (int i = 0; i < reader.maxDoc(); i++) {
      assertEquals(i, fooNorms.nextDoc());
      assertEquals(expected.get(i).intValue(), fooNorms.longValue() & 0xff);
    }
  }

  /**
   * Makes a bunch of single-char tokens (the max freq will at most be 255).
   * shuffles them around, and returns the whole list with Arrays.toString().
   * This works fine because we use lettertokenizer.
   * puts the max-frequency term into expected, to be checked against the norm.
   */
  private String addValue() {
    List<String> terms = new ArrayList<>();
    int maxCeiling = TestUtil.nextInt(random(), 0, 255);
    int max = 0;
    for (char ch = 'a'; ch <= 'z'; ch++) {
      int num = TestUtil.nextInt(random(), 0, maxCeiling);
      for (int i = 0; i < num; i++)
        terms.add(Character.toString(ch));
      max = Math.max(max, num);
    }
    expected.add(max);
    Collections.shuffle(terms, random());
    return Arrays.toString(terms.toArray(new String[terms.size()]));
  }

  /**
   * Simple similarity that encodes maxTermFrequency directly as a byte
   */
<<<<<<< HEAD
  static class TestSimilarity extends TFIDFSimilarity {
=======
  static class TestSimilarity extends Similarity {
>>>>>>> b803ac26

    @Override
    public long computeNorm(FieldInvertState state) {
      return state.getMaxTermFrequency();
    }

    @Override
    public SimWeight computeWeight(float boost, CollectionStatistics collectionStats, TermStatistics... termStats) {
      return new SimWeight() {};
    }

    @Override
    public SimScorer simScorer(SimWeight weight, LeafReaderContext context) throws IOException {
      return new SimScorer() {

        @Override
        public float score(int doc, float freq) throws IOException {
          return 0;
        }

        @Override
        public float computeSlopFactor(int distance) {
          return 0;
        }

        @Override
        public float computePayloadFactor(int doc, int start, int end, BytesRef payload) {
          return 0;
        }
      };
    }

  }
}<|MERGE_RESOLUTION|>--- conflicted
+++ resolved
@@ -102,11 +102,7 @@
   /**
    * Simple similarity that encodes maxTermFrequency directly as a byte
    */
-<<<<<<< HEAD
-  static class TestSimilarity extends TFIDFSimilarity {
-=======
   static class TestSimilarity extends Similarity {
->>>>>>> b803ac26
 
     @Override
     public long computeNorm(FieldInvertState state) {
