--- conflicted
+++ resolved
@@ -91,11 +91,7 @@
     assertTrue(bardocs.totalHits > 0);
     assertTrue(foodocs.scoreDocs[0].score < bardocs.scoreDocs[0].score);
   }
-<<<<<<< HEAD
-  
-=======
 
->>>>>>> b803ac26
   private static class ExampleSimilarityProvider extends PerFieldSimilarityWrapper {
     private Similarity sim1 = new Sim1();
     private Similarity sim2 = new Sim2();
@@ -109,21 +105,6 @@
       }
     }
   }
-<<<<<<< HEAD
-  
-  private static class Sim1 extends TFIDFSimilarity {
-    
-    @Override
-    public long encodeNormValue(float f) {
-      return (long) f;
-    }
-    
-    @Override
-    public float decodeNormValue(long norm) {
-      return norm;
-    }
-=======
->>>>>>> b803ac26
 
   private static class Sim1 extends Similarity {
 
@@ -159,26 +140,6 @@
     }
 
   }
-<<<<<<< HEAD
-  
-  private static class Sim2 extends TFIDFSimilarity {
-    
-    @Override
-    public long encodeNormValue(float f) {
-      return (long) f;
-    }
-    
-    @Override
-    public float decodeNormValue(long norm) {
-      return norm;
-    }
-    
-    @Override
-    public float lengthNorm(FieldInvertState state) {
-      return 10f;
-    }
-=======
->>>>>>> b803ac26
 
   private static class Sim2 extends Similarity {
 
