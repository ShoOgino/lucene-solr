/*
 * Licensed to the Apache Software Foundation (ASF) under one or more
 * contributor license agreements.  See the NOTICE file distributed with
 * this work for additional information regarding copyright ownership.
 * The ASF licenses this file to You under the Apache License, Version 2.0
 * (the "License"); you may not use this file except in compliance with
 * the License.  You may obtain a copy of the License at
 *
 *     http://www.apache.org/licenses/LICENSE-2.0
 *
 * Unless required by applicable law or agreed to in writing, software
 * distributed under the License is distributed on an "AS IS" BASIS,
 * WITHOUT WARRANTIES OR CONDITIONS OF ANY KIND, either express or implied.
 * See the License for the specific language governing permissions and
 * limitations under the License.
 */
package org.apache.lucene.analysis.uk;


import java.io.IOException;
import java.io.Reader;
import java.nio.charset.StandardCharsets;

import org.apache.lucene.analysis.Analyzer;
import org.apache.lucene.analysis.CharArraySet;
import org.apache.lucene.analysis.LowerCaseFilter;
import org.apache.lucene.analysis.StopFilter;
import org.apache.lucene.analysis.StopwordAnalyzerBase;
import org.apache.lucene.analysis.TokenStream;
import org.apache.lucene.analysis.Tokenizer;
import org.apache.lucene.analysis.WordlistLoader;
import org.apache.lucene.analysis.charfilter.MappingCharFilter;
import org.apache.lucene.analysis.charfilter.NormalizeCharMap;
import org.apache.lucene.analysis.miscellaneous.SetKeywordMarkerFilter;
import org.apache.lucene.analysis.morfologik.MorfologikFilter;
import org.apache.lucene.analysis.standard.StandardFilter;
import org.apache.lucene.analysis.standard.StandardTokenizer;
import org.apache.lucene.util.IOUtils;

import morfologik.stemming.Dictionary;

/**
 * A dictionary-based {@link Analyzer} for Ukrainian.
 */
public final class UkrainianMorfologikAnalyzer extends StopwordAnalyzerBase {
  private final CharArraySet stemExclusionSet;
  
  /** File containing default Ukrainian stopwords. */
  public final static String DEFAULT_STOPWORD_FILE = "stopwords.txt";
  
  /**
   * Returns an unmodifiable instance of the default stop words set.
   * @return default stop words set.
   */
  public static CharArraySet getDefaultStopSet() {
    return DefaultSetHolder.DEFAULT_STOP_SET;
  }
  
  /**
   * Atomically loads the DEFAULT_STOP_SET in a lazy fashion once the outer class 
   * accesses the static final set the first time.;
   */
  private static class DefaultSetHolder {
    static final CharArraySet DEFAULT_STOP_SET;

    static {
      try {
        DEFAULT_STOP_SET = WordlistLoader.getSnowballWordSet(IOUtils.getDecodingReader(UkrainianMorfologikAnalyzer.class, 
            DEFAULT_STOPWORD_FILE, StandardCharsets.UTF_8));
      } catch (IOException ex) {
        // default set should always be present as it is part of the
        // distribution (JAR)
        throw new RuntimeException("Unable to load default stopword set");
      }
    }
  }

  /**
   * Builds an analyzer with the default stop words: {@link #DEFAULT_STOPWORD_FILE}.
   */
  public UkrainianMorfologikAnalyzer() {
    this(DefaultSetHolder.DEFAULT_STOP_SET);
  }
  
  /**
   * Builds an analyzer with the given stop words.
   * 
   * @param stopwords a stopword set
   */
  public UkrainianMorfologikAnalyzer(CharArraySet stopwords) {
    this(stopwords, CharArraySet.EMPTY_SET);
  }

  /**
   * Builds an analyzer with the given stop words. If a non-empty stem exclusion set is
   * provided this analyzer will add a {@link SetKeywordMarkerFilter} before
   * stemming.
   * 
   * @param stopwords a stopword set
   * @param stemExclusionSet a set of terms not to be stemmed
   */
  public UkrainianMorfologikAnalyzer(CharArraySet stopwords, CharArraySet stemExclusionSet) {
    super(stopwords);
    this.stemExclusionSet = CharArraySet.unmodifiableSet(CharArraySet.copy(stemExclusionSet));
  }

  @Override
  protected Reader initReader(String fieldName, Reader reader) {
    NormalizeCharMap.Builder builder = new NormalizeCharMap.Builder();
    // different apostrophes
    builder.add("\u2019", "'");
    builder.add("\u2018", "'");
    builder.add("\u02BC", "'");
    builder.add("`", "'");
    builder.add("´", "'");
    // ignored characters
    builder.add("\u0301", "");
    builder.add("\u00AD", "");
<<<<<<< HEAD
=======
    builder.add("ґ", "г");
    builder.add("Ґ", "Г");
>>>>>>> b803ac26

    NormalizeCharMap normMap = builder.build();
    reader = new MappingCharFilter(normMap, reader);
    return reader;
  }

  /**
   * Creates a
   * {@link org.apache.lucene.analysis.Analyzer.TokenStreamComponents}
   * which tokenizes all the text in the provided {@link Reader}.
   * 
   * @return A
   *         {@link org.apache.lucene.analysis.Analyzer.TokenStreamComponents}
   *         built from an {@link StandardTokenizer} filtered with
   *         {@link StandardFilter}, {@link LowerCaseFilter}, {@link StopFilter}
   *         , {@link SetKeywordMarkerFilter} if a stem exclusion set is
   *         provided and {@link MorfologikFilter} on the Ukrainian dictionary.
   */
  @Override
  protected TokenStreamComponents createComponents(String fieldName) {
    Tokenizer source = new StandardTokenizer();
    TokenStream result = new StandardFilter(source);
    result = new LowerCaseFilter(result);
    result = new StopFilter(result, stopwords);

    if (stemExclusionSet.isEmpty() == false) {
      result = new SetKeywordMarkerFilter(result, stemExclusionSet);
    }

    result = new MorfologikFilter(result, getDictionary());
    return new TokenStreamComponents(source, result);
  }

  private static Dictionary getDictionary() {
    try {
      return Dictionary.read(UkrainianMorfologikAnalyzer.class.getClassLoader().getResource("ua/net/nlp/ukrainian.dict"));
    } catch (IOException e) {
      throw new RuntimeException(e);
    }
  }
}<|MERGE_RESOLUTION|>--- conflicted
+++ resolved
@@ -116,11 +116,8 @@
     // ignored characters
     builder.add("\u0301", "");
     builder.add("\u00AD", "");
-<<<<<<< HEAD
-=======
     builder.add("ґ", "г");
     builder.add("Ґ", "Г");
->>>>>>> b803ac26
 
     NormalizeCharMap normMap = builder.build();
     reader = new MappingCharFilter(normMap, reader);
